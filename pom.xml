<?xml version="1.0" encoding="UTF-8"?>
<!--

Copyright (c) 2000-2023, Board of Trustees of Leland Stanford Jr. University

Redistribution and use in source and binary forms, with or without
modification, are permitted provided that the following conditions are met:

1. Redistributions of source code must retain the above copyright notice,
this list of conditions and the following disclaimer.

2. Redistributions in binary form must reproduce the above copyright notice,
this list of conditions and the following disclaimer in the documentation
and/or other materials provided with the distribution.

3. Neither the name of the copyright holder nor the names of its contributors
may be used to endorse or promote products derived from this software without
specific prior written permission.

THIS SOFTWARE IS PROVIDED BY THE COPYRIGHT HOLDERS AND CONTRIBUTORS "AS IS"
AND ANY EXPRESS OR IMPLIED WARRANTIES, INCLUDING, BUT NOT LIMITED TO, THE
IMPLIED WARRANTIES OF MERCHANTABILITY AND FITNESS FOR A PARTICULAR PURPOSE
ARE DISCLAIMED. IN NO EVENT SHALL THE COPYRIGHT HOLDER OR CONTRIBUTORS BE
LIABLE FOR ANY DIRECT, INDIRECT, INCIDENTAL, SPECIAL, EXEMPLARY, OR
CONSEQUENTIAL DAMAGES (INCLUDING, BUT NOT LIMITED TO, PROCUREMENT OF
SUBSTITUTE GOODS OR SERVICES; LOSS OF USE, DATA, OR PROFITS; OR BUSINESS
INTERRUPTION) HOWEVER CAUSED AND ON ANY THEORY OF LIABILITY, WHETHER IN
CONTRACT, STRICT LIABILITY, OR TORT (INCLUDING NEGLIGENCE OR OTHERWISE)
ARISING IN ANY WAY OUT OF THE USE OF THIS SOFTWARE, EVEN IF ADVISED OF THE
POSSIBILITY OF SUCH DAMAGE.

-->
<project xmlns="http://maven.apache.org/POM/4.0.0"
         xmlns:xsi="http://www.w3.org/2001/XMLSchema-instance"
         xsi:schemaLocation="http://maven.apache.org/POM/4.0.0 http://maven.apache.org/maven-v4_0_0.xsd">
  <modelVersion>4.0.0</modelVersion>

  <parent>
    <groupId>org.lockss</groupId>
    <artifactId>lockss-parent-pom</artifactId>
<<<<<<< HEAD
    <version>1.17.2</version>
=======
    <version>1.18.0-SNAPSHOT</version>
>>>>>>> bcb9d0f8
    <relativePath />
  </parent>

  <groupId>org.lockss.laaws</groupId>
  <artifactId>lockss-core</artifactId>
<<<<<<< HEAD
  <version>2.9.2</version>
=======
  <version>2.10.0-SNAPSHOT</version>
>>>>>>> bcb9d0f8
  <packaging>jar</packaging>
  
  <name>lockss-core</name>
  <description>The Slimmed Down LOCKSS Daemon Core</description>

  <properties>
    <!-- Needs to export its tests JAR -->
    <build.java.jarTests.skip>false</build.java.jarTests.skip>
    <!-- Needs lockss-legacy repository for lockss-plugins -->
    <repository.enabled.lockss-legacy>true</repository.enabled.lockss-legacy>

    <skipStf>true</skipStf><!-- alias -->
    <build.java.runStf.skip>${skipStf}</build.java.runStf.skip><!-- property -->

    <stfSuite>simpleV3Tests</stfSuite><!-- alias -->
    <build.java.runStf.suite>${stfSuite}</build.java.runStf.suite><!-- property -->
<<<<<<< HEAD

    <dir.apidocs>${project.reporting.outputDirectory}/apidocs</dir.apidocs>

    <!-- Log level for tool invocations (PluginPackager, EmptyDbCreator,
         ParamDoc, etc.) -->
    <loglevel.tool>${loglevel}</loglevel.tool>

=======

    <dir.apidocs>${project.reporting.outputDirectory}/apidocs</dir.apidocs>

    <!-- Log level for tool invocations (PluginPackager, EmptyDbCreator,
         ParamDoc, etc.) -->
    <loglevel.tool>${loglevel}</loglevel.tool>

>>>>>>> bcb9d0f8
    <graalvm.version>23.1.2</graalvm.version>
  </properties>

  <dependencies>

    <!-- lockss-util should be first to ensure that its choice of logging
	 providers and its log4j2.xml config file take precedence. -->
    <dependency>
      <groupId>org.lockss</groupId>
      <artifactId>lockss-util-core</artifactId>
      <version>${version.lockss.lockss-util-core}</version>
    </dependency>

    <dependency>
      <groupId>org.lockss</groupId>
      <artifactId>lockss-util-core</artifactId>
      <version>${version.lockss.lockss-util-core}</version>
      <type>test-jar</type>
      <scope>test</scope>
    </dependency>

    <dependency>
      <groupId>org.lockss</groupId>
      <artifactId>lockss-util-entities</artifactId>
      <version>${version.lockss.lockss-util-entities}</version>
    </dependency>

    <dependency>
      <groupId>org.lockss</groupId>
      <artifactId>lockss-util-rest</artifactId>
      <version>${version.lockss.lockss-util-rest}</version>
    </dependency>

    <dependency>
      <groupId>org.lockss</groupId>
      <artifactId>lockss-util-rest</artifactId>
      <version>${version.lockss.lockss-util-rest}</version>
      <type>test-jar</type>
      <scope>test</scope>
    </dependency>

    <dependency>
      <groupId>org.lockss</groupId>
      <artifactId>lockss-junit4-bundle</artifactId>
      <version>${version.lockss.lockss-junit4-bundle}</version>
      <type>pom</type>
      <scope>test</scope>
    </dependency>
    
    <dependency>
      <groupId>org.mozilla</groupId>
      <artifactId>rhino</artifactId>
      <version>1.7.14</version>
    </dependency>
    
    <dependency>
      <groupId>org.apache.derby</groupId>
      <artifactId>derby</artifactId>
      <version>${version.group.derby}</version>
    </dependency>
    
    <dependency>
      <groupId>org.apache.derby</groupId>
      <artifactId>derbyclient</artifactId>
      <version>${version.group.derby}</version>
    </dependency>

    <dependency>
      <groupId>org.apache.derby</groupId>
      <artifactId>derbynet</artifactId>
      <version>${version.group.derby}</version>
    </dependency>

    <dependency>
      <groupId>javax.activation</groupId>
      <artifactId>activation</artifactId>
      <version>${version.dependency.activation}</version>
    </dependency>

    <dependency>
      <groupId>castor</groupId>
      <artifactId>castor</artifactId>
      <version>${version.dependency.castor}</version>
    </dependency>

    <dependency>
      <groupId>xerces</groupId>
      <artifactId>xercesImpl</artifactId>
      <version>2.12.2</version>
    </dependency>

    <dependency>
      <groupId>xml-apis</groupId>
      <artifactId>xml-apis</artifactId>
      <version>1.4.01</version>
    </dependency>

    <dependency>
      <groupId>xalan</groupId>
      <artifactId>xalan</artifactId>
      <version>2.7.3</version>
    </dependency>

    <dependency>
      <groupId>xalan</groupId>
      <artifactId>serializer</artifactId>
      <version>2.7.3</version>
    </dependency>

    <dependency>
      <groupId>xml-resolver</groupId>
      <artifactId>xml-resolver</artifactId>
      <version>1.2</version>
    </dependency>

    <dependency>
      <groupId>org.apache.commons</groupId>
      <artifactId>commons-dbcp2</artifactId>
      <version>${version.dependency.commons-dbcp2}</version>
    </dependency>

    <dependency>
      <groupId>org.apache.commons</groupId>
      <artifactId>commons-text</artifactId>
      <version>${version.dependency.commons-text}</version>
    </dependency>

    <dependency>
      <groupId>commons-lang</groupId>
      <artifactId>commons-lang</artifactId>
      <version>${version.dependency.commons-lang}</version>
    </dependency>

    <dependency>
      <groupId>org.apache.commons</groupId>
      <artifactId>commons-lang3</artifactId>
      <version>${version.dependency.commons-lang3}</version>
<<<<<<< HEAD
    </dependency>

    <dependency>
      <groupId>commons-primitives</groupId>
      <artifactId>commons-primitives</artifactId>
      <version>${version.dependency.commons-primitives}</version>
    </dependency>

=======
    </dependency>

    <dependency>
      <groupId>commons-primitives</groupId>
      <artifactId>commons-primitives</artifactId>
      <version>${version.dependency.commons-primitives}</version>
    </dependency>

>>>>>>> bcb9d0f8
    <dependency>
      <groupId>commons-cli</groupId>
      <artifactId>commons-cli</artifactId>
      <version>${version.dependency.commons-cli}</version>
    </dependency>

    <dependency>
      <groupId>commons-collections</groupId>
      <artifactId>commons-collections</artifactId>
      <version>${version.dependency.commons-collections}</version>
    </dependency>

    <dependency>
      <groupId>org.apache.commons</groupId>
      <artifactId>commons-collections4</artifactId>
      <version>${version.dependency.commons-collections4}</version>
    </dependency>

    <dependency>
      <groupId>commons-configuration</groupId>
      <artifactId>commons-configuration</artifactId>
      <version>${version.dependency.commons-configuration}</version>
    </dependency>

    <dependency>
      <groupId>commons-logging</groupId>
      <artifactId>commons-logging</artifactId>
      <version>${version.dependency.commons-logging}</version>
    </dependency>

    <dependency>
      <groupId>commons-codec</groupId>
      <artifactId>commons-codec</artifactId>
      <version>${version.dependency.commons-codec}</version>
    </dependency>

    <dependency>
      <groupId>org.apache.commons</groupId>
      <artifactId>commons-compress</artifactId>
      <version>${version.dependency.commons-compress}</version>
    </dependency>

    <dependency>
      <groupId>commons-io</groupId>
      <artifactId>commons-io</artifactId>
      <version>${version.dependency.commons-io}</version>
    </dependency>

    <dependency>
      <groupId>commons-jxpath</groupId>
      <artifactId>commons-jxpath</artifactId>
      <version>${version.dependency.commons-jxpath}</version>
    </dependency>

    <dependency>
      <groupId>commons-beanutils</groupId>
      <artifactId>commons-beanutils</artifactId>
      <version>${version.dependency.commons-beanutils}</version>
    </dependency>

    <dependency>
      <groupId>commons-validator</groupId>
      <artifactId>commons-validator</artifactId>
      <version>${version.dependency.commons-validator}</version>
    </dependency>

    <dependency>
      <groupId>com.googlecode.gettext-commons</groupId>
      <artifactId>gettext-commons</artifactId>
      <version>0.9.8</version>
    </dependency>

    <dependency>
      <groupId>org.fedorahosted.tennera</groupId>
      <artifactId>ant-gettext</artifactId>
      <version>0.9</version>
    </dependency>

    <dependency>
      <groupId>de.schlichtherle.truezip</groupId>
      <artifactId>truezip-driver-file</artifactId>
      <version>${version.group.truezip}</version>
    </dependency>

    <dependency>
      <groupId>de.schlichtherle.truezip</groupId>
      <artifactId>truezip-driver-tar</artifactId>
      <version>${version.group.truezip}</version>
    </dependency>
    
    <dependency>
      <groupId>de.schlichtherle.truezip</groupId>
      <artifactId>truezip-driver-zip</artifactId>
      <version>${version.group.truezip}</version>
      <exclusions>
        <exclusion>
          <groupId>org.bouncycastle</groupId>
          <artifactId>bcprov-jdk15on</artifactId>
        </exclusion>
      </exclusions>
    </dependency>
    
    <dependency>
      <groupId>de.schlichtherle.truezip</groupId>
      <artifactId>truezip-file</artifactId>
      <version>${version.group.truezip}</version>
    </dependency>
    
    <dependency>
      <groupId>de.schlichtherle.truezip</groupId>
      <artifactId>truezip-kernel</artifactId>
      <version>${version.group.truezip}</version>
    </dependency>
    
    <dependency>
      <groupId>de.schlichtherle.truezip</groupId>
      <artifactId>truezip-swing</artifactId>
      <version>${version.group.truezip}</version>
    </dependency>
    
    <dependency>
      <groupId>javatar</groupId>
      <artifactId>javatar</artifactId>
      <version>2.5</version>
    </dependency>
    
    <dependency>
      <groupId>concurrent</groupId>
      <artifactId>concurrent</artifactId>
      <version>1.3.4</version>
    </dependency>
    
    <dependency>
      <groupId>org.lockss.legacy</groupId>
      <artifactId>org-htmlparser</artifactId>
      <version>1.6-p2</version>
    </dependency>
    
    <dependency>
      <groupId>org.jsoup</groupId>
      <artifactId>jsoup</artifactId>
      <version>${version.dependency.jsoup}</version>
    </dependency>
    
    <dependency>
      <groupId>org.jboss.apiviz</groupId>
      <artifactId>apiviz</artifactId>
      <version>1.3.2.GA</version>
    </dependency>
    
    <dependency>
      <groupId>org.lockss.legacy</groupId>
      <artifactId>com-sun-jimi-pro</artifactId>
      <version>1.0.0-p1</version>
    </dependency>
    
    <dependency>
      <groupId>org.lockss.legacy</groupId>
      <artifactId>edu-stanford-db-rdf-api</artifactId>
      <version>2001-01-19-p1</version>
    </dependency>

    <dependency>
      <groupId>com.thoughtworks.xstream</groupId>
      <artifactId>xstream</artifactId>
<<<<<<< HEAD
       <version>1.4.20</version>
=======
       <version>1.4.21</version>
>>>>>>> bcb9d0f8
    </dependency>

    <dependency>
      <groupId>javax.servlet</groupId>
      <artifactId>javax.servlet-api</artifactId>
      <version>4.0.1</version>
      <scope>provided</scope>
    </dependency>

    <dependency>
      <groupId>jakarta.servlet</groupId>
      <artifactId>jakarta.servlet-api</artifactId>
      <version>6.0.0</version>
      <scope>provided</scope>
    </dependency>
    
<!--    <dependency>-->
<!--      <groupId>javax.xml.ws</groupId>-->
<!--      <artifactId>jaxws-api</artifactId>-->
<!--      <version>2.3.1</version>-->
<!--    </dependency>-->

    <!-- https://openjdk.org/jeps/320 -->
<!--    <dependency>-->
<!--      <groupId>com.sun.xml.ws</groupId>-->
<!--      <artifactId>jaxws-ri</artifactId>-->
<!--      <version>2.3.3</version>-->
<!--      <type>pom</type>-->
<!--    </dependency>-->

<!--    <dependency>-->
<!--      <groupId>com.sun.xml.ws</groupId>-->
<!--      <artifactId>jaxws-rt</artifactId>-->
<!--      <version>2.3.3</version>-->
<!--      <type>pom</type>-->
<!--    </dependency>-->


    <dependency>
      <groupId>org.apache.cxf</groupId>
      <artifactId>cxf-rt-frontend-jaxws</artifactId>
      <version>3.3.5</version>
<<<<<<< HEAD
=======
    </dependency>
    <dependency>
      <groupId>org.apache.cxf</groupId>
      <artifactId>cxf-rt-transports-http</artifactId>
      <version>3.3.5</version>
    </dependency>
    <dependency>
      <groupId>org.apache.cxf</groupId>
      <artifactId>cxf-rt-transports-http-jetty</artifactId>
      <version>3.3.5</version>
    </dependency>
    <dependency>
      <groupId>org.apache.cxf</groupId>
      <artifactId>cxf-rt-frontend-jaxrs</artifactId>
      <version>3.3.5</version>
>>>>>>> bcb9d0f8
    </dependency>

    <!-- https://mvnrepository.com/artifact/com.github.ziplet/ziplet -->
    <dependency>
      <groupId>com.github.ziplet</groupId>
      <artifactId>ziplet</artifactId>
      <version>2.4.1</version>
    </dependency>

    <dependency>
      <groupId>org.apache.cxf</groupId>
      <artifactId>cxf-rt-transports-http</artifactId>
      <version>3.3.5</version>
    </dependency>
    <dependency>
      <groupId>org.apache.cxf</groupId>
      <artifactId>cxf-rt-transports-http-jetty</artifactId>
      <version>3.3.5</version>
    </dependency>
    <dependency>
      <groupId>org.apache.cxf</groupId>
      <artifactId>cxf-rt-frontend-jaxrs</artifactId>
      <version>3.3.5</version>
    </dependency>

    <!-- https://mvnrepository.com/artifact/com.github.ziplet/ziplet -->
    <dependency>
      <groupId>com.github.ziplet</groupId>
      <artifactId>ziplet</artifactId>
      <version>2.4.1</version>
    </dependency>

    <dependency>
      <groupId>net.sourceforge.nekohtml</groupId>
      <artifactId>nekohtml</artifactId>
      <version>1.9.22</version>
    </dependency>
    
    <dependency>
      <groupId>org.postgresql</groupId>
      <artifactId>postgresql</artifactId>
      <version>${version.dependency.postgresql}</version>
    </dependency>
    
    <dependency>
      <groupId>ant-contrib</groupId>
      <artifactId>ant-contrib</artifactId>
      <version>1.0b3</version>
    </dependency>
    
    <dependency>
      <groupId>org.owasp.esapi</groupId>
      <artifactId>esapi</artifactId>
      <version>2.3.0.0</version>
    </dependency>
    
    <dependency>
      <groupId>org.dspace</groupId>
      <artifactId>xoai-common</artifactId>
      <version>${version.group.xoai}</version>
    </dependency>
    
    <dependency>
      <groupId>org.lockss</groupId>
      <artifactId>org-dspace-xoai-service-provider</artifactId>
      <version>${version.group.xoai}-p1</version>
    </dependency>
    
    <dependency>
      <groupId>org.apache.httpcomponents</groupId>
      <artifactId>httpcore</artifactId>
      <version>${version.dependency.httpcore}</version>
    </dependency>
    
    <dependency>
      <groupId>org.hamcrest</groupId>
      <artifactId>hamcrest-all</artifactId>
      <version>${version.group.hamcrest}</version>
    </dependency>
    
    <dependency>
      <groupId>org.codehaus.woodstox</groupId>
      <artifactId>stax2-api</artifactId>
      <version>3.0.4</version>
    </dependency>

    <dependency>
      <groupId>com.lyncode</groupId>
      <artifactId>test-support</artifactId>
      <version>1.0.4</version>
    </dependency>

    <dependency>
      <groupId>org.apache.httpcomponents</groupId>
      <artifactId>httpclient-cache</artifactId>
      <version>${version.group.httpclient}</version>
    </dependency>

    <!-- Optional dependency of PDFBox 1.8 -->
    <dependency>
      <groupId>org.bouncycastle</groupId>
      <artifactId>bcprov-${version.group.bouncycastle.variant}</artifactId>
      <version>${version.group.bouncycastle}</version>
    </dependency>

    <dependency>
      <groupId>org.bouncycastle</groupId>
      <artifactId>bcutil-${version.group.bouncycastle.variant}</artifactId>
      <version>${version.group.bouncycastle}</version>
    </dependency>

    <dependency>
      <groupId>org.bouncycastle</groupId>
      <artifactId>bcpkix-${version.group.bouncycastle.variant}</artifactId>
      <version>${version.group.bouncycastle}</version>
    </dependency>

    <!-- Optional dependency of PDFBox 1.8 -->
    <dependency>
      <groupId>org.bouncycastle</groupId>
      <artifactId>bcmail-${version.group.bouncycastle.variant}</artifactId>
      <version>${version.group.bouncycastle}</version>
    </dependency>

    <!-- Optional dependency of PDFBox 1.8 -->
    <dependency>
      <groupId>com.ibm.icu</groupId>
      <artifactId>icu4j</artifactId>
      <version>${version.group.icu4j}</version>
    </dependency>

    <!-- Optional dependency of PDFBox 1.8 -->
    <dependency>
      <groupId>com.ibm.icu</groupId>
      <artifactId>icu4j-charset</artifactId>
      <version>${version.group.icu4j}</version>
    </dependency>

    <!-- Optional dependency of PDFBox 1.8 -->
    <dependency>
      <groupId>com.ibm.icu</groupId>
      <artifactId>icu4j-localespi</artifactId>
      <version>${version.group.icu4j}</version>
    </dependency>

    <dependency>
      <groupId>org.graalvm.polyglot</groupId>
      <artifactId>polyglot</artifactId>
      <version>${graalvm.version}</version>
<<<<<<< HEAD
    </dependency>
    <dependency>
      <groupId>org.graalvm.js</groupId>
      <artifactId>js-scriptengine</artifactId>
      <version>${graalvm.version}</version>
    </dependency>
    <!-- runtime -->
    <dependency>
      <groupId>org.graalvm.polyglot</groupId>
      <artifactId>js-community</artifactId>
      <version>${graalvm.version}</version>
      <type>pom</type>
      <scope>runtime</scope>
    </dependency>
    <dependency>
      <groupId>org.graalvm.polyglot</groupId>
      <artifactId>profiler-community</artifactId>
      <version>${graalvm.version}</version>
      <type>pom</type>
      <scope>runtime</scope>
    </dependency>
    <dependency>
      <groupId>org.graalvm.polyglot</groupId>
      <artifactId>inspect-community</artifactId>
      <version>${graalvm.version}</version>
      <type>pom</type>
      <scope>runtime</scope>
    </dependency>
=======
    </dependency>
    <dependency>
      <groupId>org.graalvm.js</groupId>
      <artifactId>js-scriptengine</artifactId>
      <version>${graalvm.version}</version>
    </dependency>
    <!-- runtime -->
    <dependency>
      <groupId>org.graalvm.polyglot</groupId>
      <artifactId>js-community</artifactId>
      <version>${graalvm.version}</version>
      <type>pom</type>
      <scope>runtime</scope>
    </dependency>
    <dependency>
      <groupId>org.graalvm.polyglot</groupId>
      <artifactId>profiler-community</artifactId>
      <version>${graalvm.version}</version>
      <type>pom</type>
      <scope>runtime</scope>
    </dependency>
    <dependency>
      <groupId>org.graalvm.polyglot</groupId>
      <artifactId>inspect-community</artifactId>
      <version>${graalvm.version}</version>
      <type>pom</type>
      <scope>runtime</scope>
    </dependency>
>>>>>>> bcb9d0f8

    <dependency>
      <groupId>aopalliance</groupId>
      <artifactId>aopalliance</artifactId>
      <version>1.0</version>
    </dependency>

    <dependency>
      <groupId>asm</groupId>
      <artifactId>asm</artifactId>
      <version>3.3.1</version>
    </dependency>

    <dependency>
      <groupId>asm</groupId>
      <artifactId>asm-tree</artifactId>
      <version>3.3.1</version>
    </dependency>
    
<!--    <dependency>-->
<!--      <groupId>org.apache.cxf</groupId>-->
<!--      <artifactId>cxf-bundle</artifactId>-->
<!--      <version>2.7.18</version>-->
<!--    </dependency>-->

    <dependency>
      <groupId>com.sun.xml.fastinfoset</groupId>
      <artifactId>FastInfoset</artifactId>
      <version>1.2.13</version>
    </dependency>

<!--    <dependency>-->
<!--      <groupId>org.glassfish.jaxb</groupId>-->
<!--      <artifactId>jaxb-core</artifactId>-->
<!--      <version>2.2.11</version>-->
<!--    </dependency>-->

<!--    <dependency>-->
<!--      <groupId>org.glassfish.jaxb</groupId>-->
<!--      <artifactId>jaxb-runtime</artifactId>-->
<!--      <version>2.2.11</version>-->
<!--    </dependency>-->

    <dependency>
      <groupId>org.jvnet.mimepull</groupId>
      <artifactId>mimepull</artifactId>
      <version>1.9.7</version>
    </dependency>

    <dependency>
      <groupId>org.mockito</groupId>
      <artifactId>mockito-core</artifactId>
      <version>2.22.0</version>
    </dependency>

    <dependency>
      <groupId>org.mock-server</groupId>
      <artifactId>mockserver-netty</artifactId>
      <version>${version.group.mockserver}</version>
      <exclusions>
        <exclusion>
          <groupId>org.bouncycastle</groupId>
          <artifactId>bcpkix-jdk15on</artifactId>
        </exclusion>
      </exclusions>
    </dependency>

    <dependency>
      <groupId>org.mock-server</groupId>
      <artifactId>mockserver-junit-rule</artifactId>
      <version>${version.group.mockserver}</version>
      <scope>test</scope>
    </dependency>

    <dependency>
      <groupId>com.mysql</groupId>
      <artifactId>mysql-connector-j</artifactId>
<<<<<<< HEAD
      <version>8.0.31</version>
=======
      <version>8.2.0</version>
>>>>>>> bcb9d0f8
    </dependency>

    <dependency>
      <groupId>org.apache.neethi</groupId>
      <artifactId>neethi</artifactId>
      <version>3.0.3</version>
    </dependency>

    <dependency>
      <groupId>org.springframework</groupId>
      <artifactId>spring-core</artifactId>
      <version>${version.group.spring}</version>
    </dependency>

    <dependency>
      <groupId>org.springframework</groupId>
      <artifactId>spring-web</artifactId>
      <version>${version.group.spring}</version>
    </dependency>
    
    <dependency>
      <groupId>org.apache.velocity</groupId>
      <artifactId>velocity</artifactId>
      <version>1.7</version>
    </dependency>

    <dependency>
      <groupId>org.netpreserve.commons</groupId>
      <artifactId>webarchive-commons</artifactId>
      <version>${version.dependency.webarchive-commons}</version>
      <exclusions>
        <exclusion>
          <groupId>junit</groupId>
          <artifactId>junit</artifactId>
        </exclusion>
        <exclusion>
          <groupId>org.apache.hadoop</groupId>
          <artifactId>hadoop-core</artifactId>
        </exclusion>
      </exclusions>
    </dependency>

    <dependency>
      <groupId>org.jwat</groupId>
      <artifactId>jwat-warc</artifactId>
      <version>1.0.0</version>
      <scope>compile</scope>
    </dependency>

    <dependency>
      <groupId>org.apache.commons</groupId>
      <artifactId>commons-csv</artifactId>
      <version>${version.dependency.commons-csv}</version>
    </dependency>

    <dependency>
      <groupId>org.apache.solr</groupId>
      <artifactId>solr-solrj</artifactId>
      <version>${version.group.solr}</version>
<<<<<<< HEAD
    </dependency>

    <!-- Dependency of solr-test-framework -->
    <dependency>
      <groupId>org.apache.solr</groupId>
      <artifactId>solr-core</artifactId>
      <version>${version.group.solr}</version>
      <exclusions>
        <exclusion>
          <artifactId>javax.servlet</artifactId>
          <groupId>org.eclipse.jetty.orbit</groupId>
        </exclusion>
        <exclusion>
          <groupId>javax.servlet</groupId>
          <artifactId>javax.servlet-api</artifactId>
        </exclusion>
        <exclusion>
          <groupId>org.eclipse.jetty</groupId>
          <artifactId>jetty-server</artifactId>
        </exclusion>
        <exclusion>
          <groupId>org.eclipse.jetty</groupId>
          <artifactId>jetty-webapp</artifactId>
        </exclusion>
      </exclusions>
    </dependency>

=======
    </dependency>

    <!-- Dependency of solr-test-framework -->
    <dependency>
      <groupId>org.apache.solr</groupId>
      <artifactId>solr-core</artifactId>
      <version>${version.group.solr}</version>
      <exclusions>
        <exclusion>
          <artifactId>javax.servlet</artifactId>
          <groupId>org.eclipse.jetty.orbit</groupId>
        </exclusion>
        <exclusion>
          <groupId>javax.servlet</groupId>
          <artifactId>javax.servlet-api</artifactId>
        </exclusion>
        <exclusion>
          <groupId>org.eclipse.jetty</groupId>
          <artifactId>jetty-server</artifactId>
        </exclusion>
        <exclusion>
          <groupId>org.eclipse.jetty</groupId>
          <artifactId>jetty-webapp</artifactId>
        </exclusion>
      </exclusions>
    </dependency>

>>>>>>> bcb9d0f8
    <!-- Needed for Solr testing -->
    <dependency>
      <groupId>org.apache.solr</groupId>
      <artifactId>solr-test-framework</artifactId>
      <version>${version.group.solr}</version>
      <scope>test</scope>
      <exclusions>
        <exclusion>
          <artifactId>javax.servlet</artifactId>
          <groupId>org.eclipse.jetty.orbit</groupId>
        </exclusion>
        <exclusion>
          <groupId>org.eclipse.jetty</groupId>
          <artifactId>jetty-server</artifactId>
        </exclusion>
        <exclusion>
          <groupId>org.eclipse.jetty</groupId>
          <artifactId>jetty-webapp</artifactId>
        </exclusion>
      </exclusions>
    </dependency>

    <dependency>
      <groupId>org.mapdb</groupId>
      <artifactId>mapdb</artifactId>
      <version>3.0.10</version>
    </dependency>

    <dependency>
      <groupId>org.eclipse.jetty</groupId>
      <artifactId>jetty-util</artifactId>
      <version>9.4.49.v20220914</version>
    </dependency>

    <dependency>
      <groupId>org.eclipse.jetty</groupId>
      <artifactId>jetty-io</artifactId>
      <version>9.4.49.v20220914</version>
<<<<<<< HEAD
    </dependency>

    <dependency>
    <groupId>org.eclipse.jetty</groupId>
    <artifactId>jetty-http</artifactId>
    <version>9.4.52.v20230823</version>
    </dependency>

=======
    </dependency>

    <dependency>
    <groupId>org.eclipse.jetty</groupId>
    <artifactId>jetty-http</artifactId>
    <version>9.4.52.v20230823</version>
    </dependency>

>>>>>>> bcb9d0f8
    <dependency>
      <groupId>wsdl4j</groupId>
      <artifactId>wsdl4j</artifactId>
      <version>1.6.3</version>
    </dependency>
    
    <dependency>
      <groupId>org.apache.ws.xmlschema</groupId>
      <artifactId>xmlschema-core</artifactId>
      <version>2.2.1</version>
    </dependency>
    
    <dependency>
      <groupId>org.lockss.legacy</groupId>
      <artifactId>org-josql</artifactId>
      <version>2.2-p2</version>
    </dependency>
    
    <dependency>
      <groupId>org.lockss.legacy</groupId>
      <artifactId>com-gentlyweb-utils</artifactId>
      <version>1.1-p1</version>
    </dependency>
    
    <dependency>
      <groupId>org.opensaml</groupId>
      <artifactId>opensaml</artifactId>
      <version>2.6.4</version>
    </dependency>
    
    <dependency>
      <groupId>commons-digester</groupId>
      <artifactId>commons-digester</artifactId>
      <version>${version.dependency.commons-digester}</version>
    </dependency>
    
    <dependency>
      <groupId>commons-fileupload</groupId>
      <artifactId>commons-fileupload</artifactId>
      <version>${version.dependency.commons-fileupload}</version>
    </dependency>
    
    <dependency>
      <groupId>joda-time</groupId>
      <artifactId>joda-time</artifactId>
<<<<<<< HEAD
      <version>2.9.9</version>
=======
      <version>2.13.0</version>
>>>>>>> bcb9d0f8
    </dependency>
    
    <dependency>
      <groupId>org.lockss.legacy</groupId>
      <artifactId>dk-digst-oiosaml-java</artifactId>
      <version>21188-p2</version>
    </dependency>
    
    <dependency>
      <groupId>org.apache.santuario</groupId>
      <artifactId>xmlsec</artifactId>
      <version>2.1.7</version>
    </dependency>
    
    <dependency>
      <groupId>org.fishwife</groupId>
      <artifactId>jrugged-core</artifactId>
      <version>3.2.2</version>
    </dependency>

    <dependency>
      <groupId>org.opensaml</groupId>
      <artifactId>xmltooling</artifactId>
      <version>1.4.4</version>
    </dependency>

    <dependency>
      <groupId>oro</groupId>
      <artifactId>oro</artifactId>
      <version>2.0.8</version>
    </dependency>

    <dependency>
      <groupId>org.lockss.legacy</groupId>
      <artifactId>org-mortbay-jetty</artifactId>
      <version>5.1.5-p4</version>
    </dependency>

    <dependency>
      <groupId>com.jcabi</groupId>
      <artifactId>jcabi-aspects</artifactId>
      <version>0.22.6</version>
    </dependency>

    <dependency>
      <groupId>org.aspectj</groupId>
      <artifactId>aspectjrt</artifactId>
      <version>1.8.10</version>
      <scope>runtime</scope>
    </dependency>

    <dependency>
      <groupId>org.httpunit</groupId>
      <artifactId>httpunit</artifactId>
      <version>1.7.3</version>
      <scope>test</scope>
      <exclusions>
        <exclusion>
          <groupId>javax.servlet</groupId>
          <artifactId>javax.servlet-api</artifactId>
        </exclusion>
      </exclusions>
    </dependency>

    <dependency>
      <groupId>xmlunit</groupId>
      <artifactId>xmlunit</artifactId>
      <version>${version.dependency.xmlunit}</version>
      <scope>test</scope>
    </dependency>

    <dependency>
      <groupId>it.unimi.dsi</groupId>
      <artifactId>fastutil</artifactId>
      <version>6.3</version>
    </dependency>

<<<<<<< HEAD
=======
    <dependency>
      <groupId>org.lockss.legacy</groupId>
      <artifactId>org-netpreserve-commons-webarchive-commons</artifactId>
      <version>1.1.7-p2</version>
    </dependency>

    <dependency>
      <groupId>org.apache.activemq</groupId>
      <artifactId>activemq-client</artifactId>
      <version>${version.group.activemq}</version>
    </dependency>

    <dependency>
      <groupId>org.apache.activemq</groupId>
      <artifactId>activemq-broker</artifactId>
      <version>${version.group.activemq}</version>
    </dependency>

    <dependency>
      <groupId>org.apache.activemq</groupId>
      <artifactId>activemq-kahadb-store</artifactId>
      <version>${version.group.activemq}</version>
      <scope>test</scope>
    </dependency>
    
>>>>>>> bcb9d0f8
    <dependency>
      <groupId>net.sourceforge.schemaspy</groupId>
      <artifactId>schemaspy</artifactId>
      <version>5.0.0</version>
    </dependency>

    <dependency>
      <groupId>com.fasterxml.jackson.core</groupId>
      <artifactId>jackson-core</artifactId>
      <version>${version.group.jackson}</version>
    </dependency>

    <dependency>
      <groupId>com.fasterxml.jackson.core</groupId>
      <artifactId>jackson-databind</artifactId>
      <version>${version.dependency.jackson-databind}</version>
    </dependency>

    <dependency>
      <groupId>com.fasterxml.jackson.dataformat</groupId>
      <artifactId>jackson-dataformat-yaml</artifactId>
      <version>${version.group.jackson}</version>
      <scope>test</scope>
    </dependency>

    <dependency>
      <groupId>org.skyscreamer</groupId>
      <artifactId>jsonassert</artifactId>
      <version>${version.dependency.jsonassert}</version>
      <scope>test</scope>
      <exclusions>
        <exclusion>
          <groupId>com.vaadin.external.google</groupId>
          <artifactId>android-json</artifactId>
        </exclusion>
      </exclusions> 
    </dependency>

    <dependency>
      <groupId>org.marc4j</groupId>
      <artifactId>marc4j</artifactId>
      <version>${version.dependency.marc4j}</version>
    </dependency>

    <dependency>
      <groupId>com.tectonica</groupId>
      <artifactId>jonix</artifactId>
      <version>${version.dependency.jonix}</version>
    </dependency>
    
    <!-- Lists jackson-annotations as a dependency of scope 'provided' -->
    <!-- which is already an explicit dependency of jackson-databind -->
    <dependency>
      <groupId>org.jbibtex</groupId>
      <artifactId>jbibtex</artifactId>
      <version>${version.dependency.jbibtex}</version>
    </dependency>

    <dependency>
      <groupId>com.jayway.jsonpath</groupId>
      <artifactId>json-path</artifactId>
      <version>${version.dependency.json-path}</version>
      <!-- Configured in MiscSetupManager for Jackson, not default json-smart -->
      <exclusions>
        <exclusion>
          <groupId>net.minidev</groupId>
          <artifactId>json-smart</artifactId>
        </exclusion>
      </exclusions>
    </dependency>

    <dependency>
      <groupId>org.apache.lucene</groupId>
      <artifactId>lucene-analyzers-common</artifactId>
      <version>8.9.0</version>
    </dependency>

    <dependency>
      <groupId>org.apache.pdfbox</groupId>
      <artifactId>pdfbox</artifactId>
      <version>${version.group.pdfbox}</version>
    </dependency>

    <dependency>
      <groupId>org.lockss</groupId>
      <artifactId>pdfbox</artifactId>
      <version>0.7.3-p1</version>
      <exclusions>
        <exclusion>
          <groupId>bouncycastle</groupId>
          <artifactId>bcprov-jdk14</artifactId>
        </exclusion>
        <exclusion>
          <groupId>bouncycastle</groupId>
          <artifactId>bcmail-jdk14</artifactId>
        </exclusion>
      </exclusions>
    </dependency>

<<<<<<< HEAD
    <!-- Because webarchive-commons 1.1.7-p1 doesn't bring in json; 1.1.8 (brought by the repo core) does but is preempted -->
=======
>>>>>>> bcb9d0f8
    <dependency>
      <groupId>io.zonky.test</groupId>
      <artifactId>embedded-postgres</artifactId>
      <version>2.0.6</version>
      <scope>test</scope>
    </dependency>

<<<<<<< HEAD
    <dependency>
      <groupId>org.apache.activemq</groupId>
      <artifactId>activemq-client</artifactId>
      <version>${version.group.activemq}</version>
    </dependency>

    <dependency>
      <groupId>org.apache.activemq</groupId>
      <artifactId>activemq-broker</artifactId>
      <version>${version.group.activemq}</version>
    </dependency>

    <dependency>
      <groupId>org.apache.activemq</groupId>
      <artifactId>activemq-kahadb-store</artifactId>
      <version>${version.group.activemq}</version>
      <scope>test</scope>
    </dependency>
    
    <dependency>
      <groupId>net.sourceforge.schemaspy</groupId>
      <artifactId>schemaspy</artifactId>
      <version>5.0.0</version>
    </dependency>

    <dependency>
      <groupId>com.fasterxml.jackson.core</groupId>
      <artifactId>jackson-core</artifactId>
      <version>${version.group.jackson}</version>
    </dependency>

    <dependency>
      <groupId>com.fasterxml.jackson.core</groupId>
      <artifactId>jackson-databind</artifactId>
      <version>${version.dependency.jackson-databind}</version>
    </dependency>

    <dependency>
      <groupId>com.fasterxml.jackson.dataformat</groupId>
      <artifactId>jackson-dataformat-yaml</artifactId>
      <version>${version.group.jackson}</version>
      <scope>test</scope>
    </dependency>

    <dependency>
      <groupId>org.skyscreamer</groupId>
      <artifactId>jsonassert</artifactId>
      <version>${version.dependency.jsonassert}</version>
      <scope>test</scope>
      <exclusions>
        <exclusion>
          <groupId>com.vaadin.external.google</groupId>
          <artifactId>android-json</artifactId>
        </exclusion>
      </exclusions> 
    </dependency>

    <dependency>
      <groupId>org.marc4j</groupId>
      <artifactId>marc4j</artifactId>
      <version>${version.dependency.marc4j}</version>
    </dependency>

    <dependency>
      <groupId>com.tectonica</groupId>
      <artifactId>jonix</artifactId>
      <version>${version.dependency.jonix}</version>
    </dependency>
    
    <!-- Lists jackson-annotations as a dependency of scope 'provided' -->
    <!-- which is already an explicit dependency of jackson-databind -->
    <dependency>
      <groupId>org.jbibtex</groupId>
      <artifactId>jbibtex</artifactId>
      <version>${version.dependency.jbibtex}</version>
    </dependency>

    <dependency>
      <groupId>com.jayway.jsonpath</groupId>
      <artifactId>json-path</artifactId>
      <version>${version.dependency.json-path}</version>
      <!-- Configured in MiscSetupManager for Jackson, not default json-smart -->
      <exclusions>
        <exclusion>
          <groupId>net.minidev</groupId>
          <artifactId>json-smart</artifactId>
        </exclusion>
      </exclusions>
    </dependency>

    <dependency>
      <groupId>org.apache.lucene</groupId>
      <artifactId>lucene-analyzers-common</artifactId>
      <version>8.9.0</version>
    </dependency>

    <dependency>
      <groupId>org.apache.pdfbox</groupId>
      <artifactId>pdfbox</artifactId>
      <version>${version.group.pdfbox}</version>
    </dependency>

    <dependency>
      <groupId>org.lockss</groupId>
      <artifactId>pdfbox</artifactId>
      <version>0.7.3-p1</version>
      <exclusions>
        <exclusion>
          <groupId>bouncycastle</groupId>
          <artifactId>bcprov-jdk14</artifactId>
        </exclusion>
        <exclusion>
          <groupId>bouncycastle</groupId>
          <artifactId>bcmail-jdk14</artifactId>
        </exclusion>
      </exclusions>
    </dependency>

    <dependency>
      <groupId>io.zonky.test</groupId>
      <artifactId>embedded-postgres</artifactId>
      <version>2.0.6</version>
      <scope>test</scope>
    </dependency>

=======
>>>>>>> bcb9d0f8
  </dependencies>

  <build>

    <plugins>

      <plugin>
        <groupId>org.apache.maven.plugins</groupId>
        <artifactId>maven-antrun-plugin</artifactId>
        <version>${version.plugin.maven-antrun-plugin}</version>
        <dependencies>
          <dependency>
            <groupId>ant-contrib</groupId>
            <artifactId>ant-contrib</artifactId>
            <version>${version.dependency.ant-contrib}</version>
          </dependency>
        </dependencies>
        <executions>
        
          <!-- Copy lockss-testing.keystore to lockss-testing.keystore
               and add to it the cert for the "develop" key used to
               sign plugins with the insecure built-in keystore -->

          <execution>
            <id>build-testing-keystore</id>
            <phase>process-resources</phase>
            <goals>
              <goal>run</goal>
            </goals>
            <configuration>
              <target>
                <copy file="${basedir}/src/main/java/org/lockss/plugin/lockss.keystore"
                      tofile="${basedir}/target/classes/org/lockss/plugin/lockss-testing.keystore"
                      overwrite="true"
                      failonerror="true"/>
                <exec executable="keytool" dir="${basedir}" failonerror="true" >
                  <arg value="-importkeystore"/>
                  <arg value="-srckeystore"/>
                  <arg value="${basedir}/src/main/java/org/lockss/plugin/developcert.keystore"/>
                  <arg value="-destkeystore"/>
                  <arg value="${basedir}/target/classes/org/lockss/plugin/lockss-testing.keystore"/>
                  <arg value="-srcalias"/>
                  <arg value="develop"/>
                  <arg value="-srcstorepass"/>
                  <arg value="password"/>
                  <arg value="-deststorepass"/>
                  <arg value="password"/>
                </exec>
              </target>
            </configuration>
          </execution>

<<<<<<< HEAD
          <execution>
            <id>paramDoclet</id>
            <phase>package</phase>
            <goals>
              <goal>run</goal>
            </goals>
            <configuration>
              <skip>${build.java.jarMainJavadoc.skip}</skip>
              <target>
                <mkdir dir="${dir.apidocs}" />
                <javadoc sourcepath="${project.build.sourceDirectory}"
                         doclet="org.lockss.doclet.ParamDoclet"
                         docletpathref="maven.test.classpath"
                         classpathref="maven.test.classpath"
                         packagenames="org.lockss.*"
                         access="private"
                         failonerror="true">
                  <arg value="-f"/> <arg value="Alpha"/>
                  <arg value="-d"/> <arg value="${dir.apidocs}"/>
                  <arg value="-o"/> <arg value="paramdoc.html"/>
                  <arg value="-h"/> <arg value="Release&amp;nbsp;${build.releasename} Built&amp;nbsp;${local.build.timestamp} on&amp;nbsp;${hostname}"/>
                </javadoc>
              </target>
            </configuration>
          </execution>

          <execution>
            <id>paramList</id>
=======
          <execution>
            <id>paramDoclet</id>
>>>>>>> bcb9d0f8
            <phase>package</phase>
            <goals>
              <goal>run</goal>
            </goals>
            <configuration>
              <skip>${build.java.jarMainJavadoc.skip}</skip>
              <target>
                <mkdir dir="${dir.apidocs}" />
<<<<<<< HEAD
		<java classname="ParamDoc" fork="true" >
		  <classpath refid="maven.test.classpath" />
		  <!-- Loading LockssOiosamlSpFilter causes errors in this
		       context for some reason - exclude it -->
		  <arg line="-o ${dir.apidocs}/paramdoc.txt ${project.build.directory}/current.jar -x org.lockss.servlet.LockssOiosamlSpFilter" />
   		  <sysproperty key="org.lockss.defaultLogLevel"
			       value="${loglevel.tool}" />
   		</java>
=======
                <javadoc sourcepath="${project.build.sourceDirectory}"
                         doclet="org.lockss.doclet.ParamDoclet"
                         docletpathref="maven.test.classpath"
                         classpathref="maven.test.classpath"
                         packagenames="org.lockss.*"
                         access="private"
                         failonerror="true">
                  <arg value="-f"/> <arg value="Alpha"/>
                  <arg value="-d"/> <arg value="${dir.apidocs}"/>
                  <arg value="-o"/> <arg value="paramdoc.html"/>
                  <arg value="-h"/> <arg value="Release&amp;nbsp;${build.releasename} Built&amp;nbsp;${local.build.timestamp} on&amp;nbsp;${hostname}"/>
                </javadoc>
>>>>>>> bcb9d0f8
              </target>
            </configuration>
          </execution>

<<<<<<< HEAD
	  <!-- If there isn't already an up-to-date archive of an
	       initialized, empty metadata database, create one and zip it.
	       Used by LockssTestCase[4] to reduce Derby start time for
	       tests. -->
          <execution>
            <id>emptyDbArchive</id>
            <phase>process-test-classes</phase>
            <goals>
              <goal>run</goal>
            </goals>
            <configuration>
              <target>
                <taskdef resource="net/sf/antcontrib/antcontrib.properties" />
		<property name="empty.db.archive"
			  value="${project.build.outputDirectory}/org/lockss/db/db.zip" />
		<uptodate property="archive.db.is.up.to.date"
			  srcfile="${project.build.outputDirectory}/org/lockss/metadata/MetadataDbManagerSql.class"
			  targetfile="${empty.db.archive}" />
		<if>
		  <isset property="archive.db.is.up.to.date" />
		  <else>
		    <echo level="info" message="Generating empty DB for tests" />
                    <tempfile property="empty.db.parent.dir"
                              destDir="${tmpdir}"
                              prefix="testtmp"/>
		    <property name="empty.db.dir"
			      value="${empty.db.parent.dir}/db" />
		    <java classname="org.lockss.metadata.EmptyDbCreator"
			  fork="true">
   		      <classpath refid="maven.test.classpath" />
		      <arg line="-d ${empty.db.parent.dir}" />
		      <sysproperty key="org.lockss.defaultLogLevel"
				   value="${loglevel.tool}" />
		    </java>
		    <zip destfile="${empty.db.archive}"
			 basedir="${empty.db.dir}" />
		    <delete dir="${empty.db.parent.dir}" quiet="true" />
		  </else>
		</if>
	      </target>
            </configuration>
          </execution>

          <execution>
=======
          <execution>
            <id>paramList</id>
            <phase>package</phase>
            <goals>
              <goal>run</goal>
            </goals>
            <configuration>
              <skip>${build.java.jarMainJavadoc.skip}</skip>
              <target>
                <mkdir dir="${dir.apidocs}" />
		<java classname="ParamDoc" fork="true" >
		  <classpath refid="maven.test.classpath" />
		  <!-- Loading LockssOiosamlSpFilter causes errors in this
		       context for some reason - exclude it -->
		  <arg line="-o ${dir.apidocs}/paramdoc.txt ${project.build.directory}/current.jar -x org.lockss.servlet.LockssOiosamlSpFilter" />
   		  <sysproperty key="org.lockss.defaultLogLevel"
			       value="${loglevel.tool}" />
   		</java>
              </target>
            </configuration>
          </execution>

	  <!-- If there isn't already an up-to-date archive of an
	       initialized, empty metadata database, create one and zip it.
	       Used by LockssTestCase[4] to reduce Derby start time for
	       tests. -->
          <execution>
            <id>emptyDbArchive</id>
            <phase>process-test-classes</phase>
            <goals>
              <goal>run</goal>
            </goals>
            <configuration>
              <target>
                <taskdef resource="net/sf/antcontrib/antcontrib.properties" />
		<property name="empty.db.archive"
			  value="${project.build.outputDirectory}/org/lockss/db/db.zip" />
		<uptodate property="archive.db.is.up.to.date"
			  srcfile="${project.build.outputDirectory}/org/lockss/metadata/MetadataDbManagerSql.class"
			  targetfile="${empty.db.archive}" />
		<if>
		  <isset property="archive.db.is.up.to.date" />
		  <else>
		    <echo level="info" message="Generating empty DB for tests" />
                    <tempfile property="empty.db.parent.dir"
                              destDir="${tmpdir}"
                              prefix="testtmp"/>
		    <property name="empty.db.dir"
			      value="${empty.db.parent.dir}/db" />
		    <java classname="org.lockss.metadata.EmptyDbCreator"
			  fork="true">
   		      <classpath refid="maven.test.classpath" />
		      <arg line="-d ${empty.db.parent.dir}" />
		      <sysproperty key="org.lockss.defaultLogLevel"
				   value="${loglevel.tool}" />
		    </java>
		    <zip destfile="${empty.db.archive}"
			 basedir="${empty.db.dir}" />
		    <delete dir="${empty.db.parent.dir}" quiet="true" />
		  </else>
		</if>
	      </target>
            </configuration>
          </execution>

          <execution>
>>>>>>> bcb9d0f8
            <id>dbSchema</id>
            <phase>package</phase>
            <goals>
              <goal>run</goal>
            </goals>
            <configuration>
              <skip>${build.java.jarMainJavadoc.skip}</skip>
              <target>
                <tempfile property="empty.db.parent.dir"
                          destDir="${tmpdir}"
                          prefix="schematmp"/>
		<property name="empty.db.dir"
			  value="${empty.db.parent.dir}/db" />
                <mkdir dir="${dir.apidocs}/schemadoc" />
   		<java classname="org.lockss.metadata.EmptyDbCreator"
		      fork="true">
   		  <classpath refid="maven.test.classpath" />
   		  <arg line="-d ${empty.db.parent.dir}" />
   		  <sysproperty key="org.lockss.defaultLogLevel"
			       value="${loglevel.tool}" />
   		</java>

		<java classname="net.sourceforge.schemaspy.Main"
		      failonerror="true"
		      fork="true"
		      dir="${empty.db.dir}">
   		  <classpath refid="maven.test.classpath" />
		  <arg line="-t derby -db LockssMetadataDbManager -dp derbynet-${version.group.derby}.jar -hq -noads -norows -u LOCKSS -o ${dir.apidocs}/schemadoc" />
		  <sysproperty key="org.lockss.defaultLogLevel"
			       value="${loglevel.tool}"/>
		</java>
		<delete dir="${empty.db.parent.dir}" quiet="true" />
              </target>
            </configuration>
          </execution>

          <execution>
            <id>v3StateDiag</id>
            <phase>package</phase>
            <goals>
              <goal>run</goal>
            </goals>
            <configuration>
	      <!-- failonerror doesn't seem to work, trycatch requires
	           ant-contrib, rely on prop for now -->
              <skip>${build.java.jarMainJavadoc.skip}</skip>
              <target>
                <taskdef resource="net/sf/antcontrib/antcontrib.properties" />
		<property name="dir.states" value="${dir.apidocs}" />
                <mkdir dir="${dir.states}" />

		<!-- Generate .dot from state machine definition -->
		<java classname="org.lockss.doclet.PsmToDot" fork="true">
   		  <classpath refid="maven.test.classpath" />
		  <arg line="-m org.lockss.poller.v3.PollerStateMachineFactory -l Poller -a org.lockss.poller.v3.PollerActions -m org.lockss.poller.v3.VoterStateMachineFactory -l Voter -a org.lockss.poller.v3.VoterActions -o ${dir.states}/states.dot" />
		  <sysproperty key="org.lockss.defaultLogLevel" value="${loglevel.tool}"/>
		</java>

		<trycatch property="dotfail">
		  <try>
		    <!-- Generate .png from .dot -->
		    <apply executable="dot" dir="${basedir}"
			   dest="${dir.states}"
			   failifexecutionfails="false"
			   failonerror="false" >
		      <arg value="-Tpng"/> <arg value="-o"/> <targetfile/> <srcfile/>
		      <fileset dir="${dir.states}" includes="**/*.dot"/>
		      <mapper type="glob" from="*.dot" to="*.png"/>
		    </apply>
		    <!-- Generate .ps from .dot -->
		    <apply executable="dot" dir="${basedir}"
			   dest="${dir.states}"
			   failifexecutionfails="false" >
		      <arg value="-Tps2"/> <arg value="-o"/> <targetfile/> <srcfile/>
		      <fileset dir="${dir.states}" includes="**/*.dot"/>
		      <mapper type="glob" from="*.dot" to="*.ps"/>
		    </apply>
		    <!-- Generate .pdf from .ps -->
		    <apply executable="ps2pdf" dir="${basedir}"
			   dest="${dir.states}"
			   failifexecutionfails="false" >
		      <srcfile/> <targetfile/>
		      <fileset dir="${dir.states}" includes="**/*.ps"/>
		      <mapper type="glob" from="*.ps" to="*.pdf"/>
		    </apply>
		  </try>
		  <catch>
		    <echo message="dot or ps2pdf failed, continuing" />
		  </catch>
		</trycatch>
              </target>
            </configuration>
          </execution>

        </executions>
      </plugin>
      
      <!-- BEGIN plugin lockss-tdbxml-maven-plugin -->
      
      <plugin>
        <groupId>org.lockss.laaws</groupId>
        <artifactId>lockss-tdbxml-maven-plugin</artifactId>
        <version>${version.lockss.lockss-tdbxml-maven-plugin}</version>
        <executions>
          
          <!-- BEGIN step processTdb -->

          <execution>
            <id>processTdb</id>
            <phase>test-compile</phase>
            <goals>
              <goal>tdbxml</goal>
            </goals>
            <configuration>
              <skip>${build.java.runTests.skip}</skip>
              <srcDir>${project.build.testSourceDirectory}</srcDir>
              <dstDir>${project.build.testOutputDirectory}</dstDir>
              <recurse>true</recurse>
            </configuration>
          </execution>
          
          <!-- END step processTdb -->

        </executions>
      </plugin>
      
      <!-- END plugin lockss-tdbxml-maven-plugin -->
      
      <!-- BEGIN plugin exec-maven-plugin -->
      
      <plugin>
        <groupId>org.codehaus.mojo</groupId>
        <artifactId>exec-maven-plugin</artifactId>
        <version>${version.plugin.exec-maven-plugin}</version>
        <executions>

          <!-- BEGIN step runStf -->

          <execution>
            <id>runStf</id>
            <phase>integration-test</phase>
            <goals>
              <goal>exec</goal>
            </goals>
            <configuration>
              <skip>${build.java.runStf.skip}</skip>
              <workingDirectory>test/frameworks/run_stf</workingDirectory>
              <executable>python2</executable>
              <arguments>
                <argument>testsuite.py</argument>
                <argument>${build.java.runStf.suite}</argument>
              </arguments>
            </configuration>
          </execution>

          <!-- END step runStf -->

          <!-- BEGIN step package-test-plugins -->

	  <!-- Package a test plugin that contains a lib jar, for
	       TestPluginManager -->
          <execution>
            <id>package-test-plugins-1</id>
            <phase>process-test-classes</phase>
            <goals>
              <goal>exec</goal>
            </goals>
            <configuration>
              <skip>${skipBuildTdb}</skip>
              <executable>java</executable>
	      <classpathScope>test</classpathScope>
	      <!-- Workaround for exec-maven-plugin bug that causes error
	           with -p argument -->
	      <longModulepath>false</longModulepath>

              <arguments>
		<argument>-classpath</argument>
		<classpath/>
                <argument>-Dpolyglot.engine.WarnInterpreterOnly=false</argument>
                <argument>-Dorg.lockss.defaultLogLevel=${loglevel.tool}</argument>
                <argument>org.lockss.util.PluginPackager</argument>
                <argument>-p</argument>
                <argument>org.lockss.plugin.plugtest1.PlugTest1Plugin</argument>
                <argument>-o</argument>
                <argument>${basedir}/target/test-classes/org/lockss/test/plugin-with-libs.jar</argument>
                <argument></argument>
                <argument>-keystore</argument>
                <argument>${basedir}/src/test/java/org/lockss/test/goodguy.keystore</argument>
                <argument>-alias</argument>
                <argument>goodguy</argument>
                <argument>-storepass</argument>
                <argument>f00bar</argument>
                <argument>-keypass</argument>
                <argument>f00bar</argument>

              </arguments>
            </configuration>
          </execution>

	  <!-- This is identical except that the lib jar is exploded -->
          <execution>
            <id>package-test-plugins-2</id>
            <phase>process-test-classes</phase>
            <goals>
              <goal>exec</goal>
            </goals>
            <configuration>
              <skip>${skipBuildTdb}</skip>
              <executable>java</executable>
	      <classpathScope>test</classpathScope>
	      <!-- Workaround for exec-maven-plugin bug that causes error
	           with -p argument -->
	      <longModulepath>false</longModulepath>

              <arguments>
		<argument>-classpath</argument>
		<classpath/>
                <argument>-Dorg.lockss.defaultLogLevel=${loglevel.tool}</argument>
                <argument>-Dpolyglot.engine.WarnInterpreterOnly=false</argument>
                <argument>org.lockss.util.PluginPackager</argument>
                <argument>-p</argument>
                <argument>org.lockss.plugin.plugtest1.PlugTest1Plugin</argument>
                <argument>-o</argument>
                <argument>${basedir}/target/test-classes/org/lockss/test/plugin-with-exploded-libs.jar</argument>
                <argument>-explodelib</argument>
                <argument>-keystore</argument>
                <argument>${basedir}/src/test/java/org/lockss/test/goodguy.keystore</argument>
                <argument>-alias</argument>
                <argument>goodguy</argument>
                <argument>-storepass</argument>
                <argument>f00bar</argument>
                <argument>-keypass</argument>
                <argument>f00bar</argument>

              </arguments>
            </configuration>
          </execution>

          <!-- END step package-test-plugins -->

          <execution>
            <id>generatePrebakedSolrHomeFilelist</id>
            <phase>generate-test-resources</phase>
            <goals>
              <goal>exec</goal>
            </goals>
            <configuration>
              <!-- Working directory set to the source copy of the Solr home base directory used for tests -->
              <workingDirectory>${project.basedir}/src/test/resources/solr</workingDirectory>
              <executable>${project.basedir}/scripts/generateFilelist.sh</executable>
            </configuration>
          </execution>
        </executions>
      </plugin>

      <!-- END plugin exec-maven-plugin -->
    </plugins>

    <resources>
      <resource>
        <directory>src/main/resources</directory>
        <filtering>true</filtering>
      </resource>
      <resource>
        <directory>src/main/java</directory>
        <includes>
          <include>**/*.xml</include>   <!-- mapping files in various dirs -->
          <include>**/*.dtd</include>
          <include>**/*.props</include>
          <include>**/*.keystore</include>
          <include>**/errorpagetemplate.html</include>
          <include>**/urlrewriter.js</include> <!-- IA/WERA javascript -->
        </includes>
      </resource>
    </resources>
    <testResources>
      <testResource>
        <directory>src/test/resources</directory>
      </testResource>
      <testResource>
      <directory>src/test/java</directory>
      <excludes>
        <exclude>**/*.java</exclude>
        <exclude>**/*.tdb</exclude>
      </excludes>
      </testResource>
    </testResources>
    
  </build>

</project><|MERGE_RESOLUTION|>--- conflicted
+++ resolved
@@ -38,21 +38,13 @@
   <parent>
     <groupId>org.lockss</groupId>
     <artifactId>lockss-parent-pom</artifactId>
-<<<<<<< HEAD
-    <version>1.17.2</version>
-=======
     <version>1.18.0-SNAPSHOT</version>
->>>>>>> bcb9d0f8
     <relativePath />
   </parent>
 
   <groupId>org.lockss.laaws</groupId>
   <artifactId>lockss-core</artifactId>
-<<<<<<< HEAD
-  <version>2.9.2</version>
-=======
   <version>2.10.0-SNAPSHOT</version>
->>>>>>> bcb9d0f8
   <packaging>jar</packaging>
   
   <name>lockss-core</name>
@@ -69,7 +61,6 @@
 
     <stfSuite>simpleV3Tests</stfSuite><!-- alias -->
     <build.java.runStf.suite>${stfSuite}</build.java.runStf.suite><!-- property -->
-<<<<<<< HEAD
 
     <dir.apidocs>${project.reporting.outputDirectory}/apidocs</dir.apidocs>
 
@@ -77,15 +68,6 @@
          ParamDoc, etc.) -->
     <loglevel.tool>${loglevel}</loglevel.tool>
 
-=======
-
-    <dir.apidocs>${project.reporting.outputDirectory}/apidocs</dir.apidocs>
-
-    <!-- Log level for tool invocations (PluginPackager, EmptyDbCreator,
-         ParamDoc, etc.) -->
-    <loglevel.tool>${loglevel}</loglevel.tool>
-
->>>>>>> bcb9d0f8
     <graalvm.version>23.1.2</graalvm.version>
   </properties>
 
@@ -223,7 +205,6 @@
       <groupId>org.apache.commons</groupId>
       <artifactId>commons-lang3</artifactId>
       <version>${version.dependency.commons-lang3}</version>
-<<<<<<< HEAD
     </dependency>
 
     <dependency>
@@ -232,16 +213,6 @@
       <version>${version.dependency.commons-primitives}</version>
     </dependency>
 
-=======
-    </dependency>
-
-    <dependency>
-      <groupId>commons-primitives</groupId>
-      <artifactId>commons-primitives</artifactId>
-      <version>${version.dependency.commons-primitives}</version>
-    </dependency>
-
->>>>>>> bcb9d0f8
     <dependency>
       <groupId>commons-cli</groupId>
       <artifactId>commons-cli</artifactId>
@@ -407,11 +378,7 @@
     <dependency>
       <groupId>com.thoughtworks.xstream</groupId>
       <artifactId>xstream</artifactId>
-<<<<<<< HEAD
-       <version>1.4.20</version>
-=======
        <version>1.4.21</version>
->>>>>>> bcb9d0f8
     </dependency>
 
     <dependency>
@@ -454,8 +421,6 @@
       <groupId>org.apache.cxf</groupId>
       <artifactId>cxf-rt-frontend-jaxws</artifactId>
       <version>3.3.5</version>
-<<<<<<< HEAD
-=======
     </dependency>
     <dependency>
       <groupId>org.apache.cxf</groupId>
@@ -471,7 +436,6 @@
       <groupId>org.apache.cxf</groupId>
       <artifactId>cxf-rt-frontend-jaxrs</artifactId>
       <version>3.3.5</version>
->>>>>>> bcb9d0f8
     </dependency>
 
     <!-- https://mvnrepository.com/artifact/com.github.ziplet/ziplet -->
@@ -482,29 +446,6 @@
     </dependency>
 
     <dependency>
-      <groupId>org.apache.cxf</groupId>
-      <artifactId>cxf-rt-transports-http</artifactId>
-      <version>3.3.5</version>
-    </dependency>
-    <dependency>
-      <groupId>org.apache.cxf</groupId>
-      <artifactId>cxf-rt-transports-http-jetty</artifactId>
-      <version>3.3.5</version>
-    </dependency>
-    <dependency>
-      <groupId>org.apache.cxf</groupId>
-      <artifactId>cxf-rt-frontend-jaxrs</artifactId>
-      <version>3.3.5</version>
-    </dependency>
-
-    <!-- https://mvnrepository.com/artifact/com.github.ziplet/ziplet -->
-    <dependency>
-      <groupId>com.github.ziplet</groupId>
-      <artifactId>ziplet</artifactId>
-      <version>2.4.1</version>
-    </dependency>
-
-    <dependency>
       <groupId>net.sourceforge.nekohtml</groupId>
       <artifactId>nekohtml</artifactId>
       <version>1.9.22</version>
@@ -621,7 +562,6 @@
       <groupId>org.graalvm.polyglot</groupId>
       <artifactId>polyglot</artifactId>
       <version>${graalvm.version}</version>
-<<<<<<< HEAD
     </dependency>
     <dependency>
       <groupId>org.graalvm.js</groupId>
@@ -650,36 +590,6 @@
       <type>pom</type>
       <scope>runtime</scope>
     </dependency>
-=======
-    </dependency>
-    <dependency>
-      <groupId>org.graalvm.js</groupId>
-      <artifactId>js-scriptengine</artifactId>
-      <version>${graalvm.version}</version>
-    </dependency>
-    <!-- runtime -->
-    <dependency>
-      <groupId>org.graalvm.polyglot</groupId>
-      <artifactId>js-community</artifactId>
-      <version>${graalvm.version}</version>
-      <type>pom</type>
-      <scope>runtime</scope>
-    </dependency>
-    <dependency>
-      <groupId>org.graalvm.polyglot</groupId>
-      <artifactId>profiler-community</artifactId>
-      <version>${graalvm.version}</version>
-      <type>pom</type>
-      <scope>runtime</scope>
-    </dependency>
-    <dependency>
-      <groupId>org.graalvm.polyglot</groupId>
-      <artifactId>inspect-community</artifactId>
-      <version>${graalvm.version}</version>
-      <type>pom</type>
-      <scope>runtime</scope>
-    </dependency>
->>>>>>> bcb9d0f8
 
     <dependency>
       <groupId>aopalliance</groupId>
@@ -757,11 +667,7 @@
     <dependency>
       <groupId>com.mysql</groupId>
       <artifactId>mysql-connector-j</artifactId>
-<<<<<<< HEAD
-      <version>8.0.31</version>
-=======
       <version>8.2.0</version>
->>>>>>> bcb9d0f8
     </dependency>
 
     <dependency>
@@ -821,7 +727,6 @@
       <groupId>org.apache.solr</groupId>
       <artifactId>solr-solrj</artifactId>
       <version>${version.group.solr}</version>
-<<<<<<< HEAD
     </dependency>
 
     <!-- Dependency of solr-test-framework -->
@@ -849,35 +754,6 @@
       </exclusions>
     </dependency>
 
-=======
-    </dependency>
-
-    <!-- Dependency of solr-test-framework -->
-    <dependency>
-      <groupId>org.apache.solr</groupId>
-      <artifactId>solr-core</artifactId>
-      <version>${version.group.solr}</version>
-      <exclusions>
-        <exclusion>
-          <artifactId>javax.servlet</artifactId>
-          <groupId>org.eclipse.jetty.orbit</groupId>
-        </exclusion>
-        <exclusion>
-          <groupId>javax.servlet</groupId>
-          <artifactId>javax.servlet-api</artifactId>
-        </exclusion>
-        <exclusion>
-          <groupId>org.eclipse.jetty</groupId>
-          <artifactId>jetty-server</artifactId>
-        </exclusion>
-        <exclusion>
-          <groupId>org.eclipse.jetty</groupId>
-          <artifactId>jetty-webapp</artifactId>
-        </exclusion>
-      </exclusions>
-    </dependency>
-
->>>>>>> bcb9d0f8
     <!-- Needed for Solr testing -->
     <dependency>
       <groupId>org.apache.solr</groupId>
@@ -916,7 +792,6 @@
       <groupId>org.eclipse.jetty</groupId>
       <artifactId>jetty-io</artifactId>
       <version>9.4.49.v20220914</version>
-<<<<<<< HEAD
     </dependency>
 
     <dependency>
@@ -925,16 +800,6 @@
     <version>9.4.52.v20230823</version>
     </dependency>
 
-=======
-    </dependency>
-
-    <dependency>
-    <groupId>org.eclipse.jetty</groupId>
-    <artifactId>jetty-http</artifactId>
-    <version>9.4.52.v20230823</version>
-    </dependency>
-
->>>>>>> bcb9d0f8
     <dependency>
       <groupId>wsdl4j</groupId>
       <artifactId>wsdl4j</artifactId>
@@ -980,11 +845,7 @@
     <dependency>
       <groupId>joda-time</groupId>
       <artifactId>joda-time</artifactId>
-<<<<<<< HEAD
-      <version>2.9.9</version>
-=======
       <version>2.13.0</version>
->>>>>>> bcb9d0f8
     </dependency>
     
     <dependency>
@@ -1062,8 +923,6 @@
       <version>6.3</version>
     </dependency>
 
-<<<<<<< HEAD
-=======
     <dependency>
       <groupId>org.lockss.legacy</groupId>
       <artifactId>org-netpreserve-commons-webarchive-commons</artifactId>
@@ -1089,7 +948,6 @@
       <scope>test</scope>
     </dependency>
     
->>>>>>> bcb9d0f8
     <dependency>
       <groupId>net.sourceforge.schemaspy</groupId>
       <artifactId>schemaspy</artifactId>
@@ -1189,10 +1047,6 @@
       </exclusions>
     </dependency>
 
-<<<<<<< HEAD
-    <!-- Because webarchive-commons 1.1.7-p1 doesn't bring in json; 1.1.8 (brought by the repo core) does but is preempted -->
-=======
->>>>>>> bcb9d0f8
     <dependency>
       <groupId>io.zonky.test</groupId>
       <artifactId>embedded-postgres</artifactId>
@@ -1200,134 +1054,6 @@
       <scope>test</scope>
     </dependency>
 
-<<<<<<< HEAD
-    <dependency>
-      <groupId>org.apache.activemq</groupId>
-      <artifactId>activemq-client</artifactId>
-      <version>${version.group.activemq}</version>
-    </dependency>
-
-    <dependency>
-      <groupId>org.apache.activemq</groupId>
-      <artifactId>activemq-broker</artifactId>
-      <version>${version.group.activemq}</version>
-    </dependency>
-
-    <dependency>
-      <groupId>org.apache.activemq</groupId>
-      <artifactId>activemq-kahadb-store</artifactId>
-      <version>${version.group.activemq}</version>
-      <scope>test</scope>
-    </dependency>
-    
-    <dependency>
-      <groupId>net.sourceforge.schemaspy</groupId>
-      <artifactId>schemaspy</artifactId>
-      <version>5.0.0</version>
-    </dependency>
-
-    <dependency>
-      <groupId>com.fasterxml.jackson.core</groupId>
-      <artifactId>jackson-core</artifactId>
-      <version>${version.group.jackson}</version>
-    </dependency>
-
-    <dependency>
-      <groupId>com.fasterxml.jackson.core</groupId>
-      <artifactId>jackson-databind</artifactId>
-      <version>${version.dependency.jackson-databind}</version>
-    </dependency>
-
-    <dependency>
-      <groupId>com.fasterxml.jackson.dataformat</groupId>
-      <artifactId>jackson-dataformat-yaml</artifactId>
-      <version>${version.group.jackson}</version>
-      <scope>test</scope>
-    </dependency>
-
-    <dependency>
-      <groupId>org.skyscreamer</groupId>
-      <artifactId>jsonassert</artifactId>
-      <version>${version.dependency.jsonassert}</version>
-      <scope>test</scope>
-      <exclusions>
-        <exclusion>
-          <groupId>com.vaadin.external.google</groupId>
-          <artifactId>android-json</artifactId>
-        </exclusion>
-      </exclusions> 
-    </dependency>
-
-    <dependency>
-      <groupId>org.marc4j</groupId>
-      <artifactId>marc4j</artifactId>
-      <version>${version.dependency.marc4j}</version>
-    </dependency>
-
-    <dependency>
-      <groupId>com.tectonica</groupId>
-      <artifactId>jonix</artifactId>
-      <version>${version.dependency.jonix}</version>
-    </dependency>
-    
-    <!-- Lists jackson-annotations as a dependency of scope 'provided' -->
-    <!-- which is already an explicit dependency of jackson-databind -->
-    <dependency>
-      <groupId>org.jbibtex</groupId>
-      <artifactId>jbibtex</artifactId>
-      <version>${version.dependency.jbibtex}</version>
-    </dependency>
-
-    <dependency>
-      <groupId>com.jayway.jsonpath</groupId>
-      <artifactId>json-path</artifactId>
-      <version>${version.dependency.json-path}</version>
-      <!-- Configured in MiscSetupManager for Jackson, not default json-smart -->
-      <exclusions>
-        <exclusion>
-          <groupId>net.minidev</groupId>
-          <artifactId>json-smart</artifactId>
-        </exclusion>
-      </exclusions>
-    </dependency>
-
-    <dependency>
-      <groupId>org.apache.lucene</groupId>
-      <artifactId>lucene-analyzers-common</artifactId>
-      <version>8.9.0</version>
-    </dependency>
-
-    <dependency>
-      <groupId>org.apache.pdfbox</groupId>
-      <artifactId>pdfbox</artifactId>
-      <version>${version.group.pdfbox}</version>
-    </dependency>
-
-    <dependency>
-      <groupId>org.lockss</groupId>
-      <artifactId>pdfbox</artifactId>
-      <version>0.7.3-p1</version>
-      <exclusions>
-        <exclusion>
-          <groupId>bouncycastle</groupId>
-          <artifactId>bcprov-jdk14</artifactId>
-        </exclusion>
-        <exclusion>
-          <groupId>bouncycastle</groupId>
-          <artifactId>bcmail-jdk14</artifactId>
-        </exclusion>
-      </exclusions>
-    </dependency>
-
-    <dependency>
-      <groupId>io.zonky.test</groupId>
-      <artifactId>embedded-postgres</artifactId>
-      <version>2.0.6</version>
-      <scope>test</scope>
-    </dependency>
-
-=======
->>>>>>> bcb9d0f8
   </dependencies>
 
   <build>
@@ -1380,7 +1106,6 @@
             </configuration>
           </execution>
 
-<<<<<<< HEAD
           <execution>
             <id>paramDoclet</id>
             <phase>package</phase>
@@ -1409,10 +1134,6 @@
 
           <execution>
             <id>paramList</id>
-=======
-          <execution>
-            <id>paramDoclet</id>
->>>>>>> bcb9d0f8
             <phase>package</phase>
             <goals>
               <goal>run</goal>
@@ -1421,7 +1142,6 @@
               <skip>${build.java.jarMainJavadoc.skip}</skip>
               <target>
                 <mkdir dir="${dir.apidocs}" />
-<<<<<<< HEAD
 		<java classname="ParamDoc" fork="true" >
 		  <classpath refid="maven.test.classpath" />
 		  <!-- Loading LockssOiosamlSpFilter causes errors in this
@@ -1430,25 +1150,10 @@
    		  <sysproperty key="org.lockss.defaultLogLevel"
 			       value="${loglevel.tool}" />
    		</java>
-=======
-                <javadoc sourcepath="${project.build.sourceDirectory}"
-                         doclet="org.lockss.doclet.ParamDoclet"
-                         docletpathref="maven.test.classpath"
-                         classpathref="maven.test.classpath"
-                         packagenames="org.lockss.*"
-                         access="private"
-                         failonerror="true">
-                  <arg value="-f"/> <arg value="Alpha"/>
-                  <arg value="-d"/> <arg value="${dir.apidocs}"/>
-                  <arg value="-o"/> <arg value="paramdoc.html"/>
-                  <arg value="-h"/> <arg value="Release&amp;nbsp;${build.releasename} Built&amp;nbsp;${local.build.timestamp} on&amp;nbsp;${hostname}"/>
-                </javadoc>
->>>>>>> bcb9d0f8
               </target>
             </configuration>
           </execution>
 
-<<<<<<< HEAD
 	  <!-- If there isn't already an up-to-date archive of an
 	       initialized, empty metadata database, create one and zip it.
 	       Used by LockssTestCase[4] to reduce Derby start time for
@@ -1493,74 +1198,6 @@
           </execution>
 
           <execution>
-=======
-          <execution>
-            <id>paramList</id>
-            <phase>package</phase>
-            <goals>
-              <goal>run</goal>
-            </goals>
-            <configuration>
-              <skip>${build.java.jarMainJavadoc.skip}</skip>
-              <target>
-                <mkdir dir="${dir.apidocs}" />
-		<java classname="ParamDoc" fork="true" >
-		  <classpath refid="maven.test.classpath" />
-		  <!-- Loading LockssOiosamlSpFilter causes errors in this
-		       context for some reason - exclude it -->
-		  <arg line="-o ${dir.apidocs}/paramdoc.txt ${project.build.directory}/current.jar -x org.lockss.servlet.LockssOiosamlSpFilter" />
-   		  <sysproperty key="org.lockss.defaultLogLevel"
-			       value="${loglevel.tool}" />
-   		</java>
-              </target>
-            </configuration>
-          </execution>
-
-	  <!-- If there isn't already an up-to-date archive of an
-	       initialized, empty metadata database, create one and zip it.
-	       Used by LockssTestCase[4] to reduce Derby start time for
-	       tests. -->
-          <execution>
-            <id>emptyDbArchive</id>
-            <phase>process-test-classes</phase>
-            <goals>
-              <goal>run</goal>
-            </goals>
-            <configuration>
-              <target>
-                <taskdef resource="net/sf/antcontrib/antcontrib.properties" />
-		<property name="empty.db.archive"
-			  value="${project.build.outputDirectory}/org/lockss/db/db.zip" />
-		<uptodate property="archive.db.is.up.to.date"
-			  srcfile="${project.build.outputDirectory}/org/lockss/metadata/MetadataDbManagerSql.class"
-			  targetfile="${empty.db.archive}" />
-		<if>
-		  <isset property="archive.db.is.up.to.date" />
-		  <else>
-		    <echo level="info" message="Generating empty DB for tests" />
-                    <tempfile property="empty.db.parent.dir"
-                              destDir="${tmpdir}"
-                              prefix="testtmp"/>
-		    <property name="empty.db.dir"
-			      value="${empty.db.parent.dir}/db" />
-		    <java classname="org.lockss.metadata.EmptyDbCreator"
-			  fork="true">
-   		      <classpath refid="maven.test.classpath" />
-		      <arg line="-d ${empty.db.parent.dir}" />
-		      <sysproperty key="org.lockss.defaultLogLevel"
-				   value="${loglevel.tool}" />
-		    </java>
-		    <zip destfile="${empty.db.archive}"
-			 basedir="${empty.db.dir}" />
-		    <delete dir="${empty.db.parent.dir}" quiet="true" />
-		  </else>
-		</if>
-	      </target>
-            </configuration>
-          </execution>
-
-          <execution>
->>>>>>> bcb9d0f8
             <id>dbSchema</id>
             <phase>package</phase>
             <goals>
