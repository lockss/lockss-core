--- conflicted
+++ resolved
@@ -715,9 +715,8 @@
   // The configuration manager SQL executor.
   private ConfigManagerSql configManagerSql = null;
 
-<<<<<<< HEAD
   private boolean noNag = false;
-=======
+
   /** How often to commit when adding Archival Unit configurations to the
    * database.
    * @ParamRelevance Rare
@@ -727,7 +726,6 @@
   public static final int DEFAULT_AU_INSERT_COMMIT_COUNT = 50;
 
   private int auInsertCommitCount = DEFAULT_AU_INSERT_COMMIT_COUNT;
->>>>>>> 4456b975
 
   public ConfigManager() {
     this(null, null);
