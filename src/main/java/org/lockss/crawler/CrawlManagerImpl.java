/*

Copyright (c) 2000-2020 Board of Trustees of Leland Stanford Jr. University,
all rights reserved.

Permission is hereby granted, free of charge, to any person obtaining a copy
of this software and associated documentation files (the "Software"), to deal
in the Software without restriction, including without limitation the rights
to use, copy, modify, merge, publish, distribute, sublicense, and/or sell
copies of the Software, and to permit persons to whom the Software is
furnished to do so, subject to the following conditions:

The above copyright notice and this permission notice shall be included in
all copies or substantial portions of the Software.

THE SOFTWARE IS PROVIDED "AS IS", WITHOUT WARRANTY OF ANY KIND, EXPRESS OR
IMPLIED, INCLUDING BUT NOT LIMITED TO THE WARRANTIES OF MERCHANTABILITY,
FITNESS FOR A PARTICULAR PURPOSE AND NONINFRINGEMENT.  IN NO EVENT SHALL
STANFORD UNIVERSITY BE LIABLE FOR ANY CLAIM, DAMAGES OR OTHER LIABILITY,
WHETHER IN AN ACTION OF CONTRACT, TORT OR OTHERWISE, ARISING FROM, OUT OF OR
IN CONNECTION WITH THE SOFTWARE OR THE USE OR OTHER DEALINGS IN THE SOFTWARE.

Except as contained in this notice, the name of Stanford University shall not
be used in advertising or otherwise to promote the sale, use or other dealings
in this Software without prior written authorization from Stanford University.

*/

package org.lockss.crawler;

import java.util.*;

import org.apache.commons.lang3.builder.CompareToBuilder;
import org.apache.commons.lang3.mutable.MutableInt;
import org.apache.commons.collections4.*;
import org.apache.commons.collections4.map.*;
import org.apache.commons.collections4.bag.HashBag; // needed to disambiguate
import org.apache.oro.text.regex.*;

import EDU.oswego.cs.dl.util.concurrent.*;

import org.lockss.config.*;
import org.lockss.daemon.*;
import org.lockss.daemon.Crawler;
import org.lockss.daemon.status.*;
import org.lockss.util.*;
import org.lockss.util.time.Deadline;
import org.lockss.util.time.TimeBase;
import org.lockss.app.*;
import org.lockss.alert.*;
import org.lockss.state.*;
import org.lockss.plugin.*;
import org.lockss.plugin.exploded.*;
import org.lockss.plugin.AuEvent;

import javax.jms.JMSException;

<<<<<<< HEAD
=======
import static org.lockss.state.BaseStateManager.*;

>>>>>>> 7b5caa89
/**
 * Manages crawl queues, starts crawls.
 *
 * @ParamCategory Crawler
 * @ParamCategoryDoc Crawler Controls both the scheduling of crawls and the execution of individual crawls.
 */
public class CrawlManagerImpl extends BaseLockssDaemonManager
    implements CrawlManager, CrawlManager.StatusSource, ConfigurableManager {
  private static final Logger logger = Logger.getLogger();

  public static final String PREFIX = Configuration.PREFIX + "crawler.";

  /**
   * The expiration deadline for a new content crawl, in ms.
   */
  public static final String PARAM_NEW_CONTENT_CRAWL_EXPIRATION =
      PREFIX + "new_content.expiration";
  private static final long DEFAULT_NEW_CONTENT_CRAWL_EXPIRATION =
      10 * Constants.DAY;

  /**
   * The expiration deadline for a repair crawl, in ms.
   */
  public static final String PARAM_REPAIR_CRAWL_EXPIRATION =
      PREFIX + "repair.expiration";
  private static final long DEFAULT_REPAIR_CRAWL_EXPIRATION =
      5 * Constants.DAY;

  public static final String PARAM_REPAIR_FROM_CACHE_PERCENT =
      PREFIX + "repair.repair_from_cache_percent";
  public static final float DEFAULT_REPAIR_FROM_CACHE_PERCENT = 0;

  /**
   * Set false to prevent all crawl activity
   */
  public static final String PARAM_CRAWLER_ENABLED =
      PREFIX + "enabled";
  public static final boolean DEFAULT_CRAWLER_ENABLED = false;

  /**
   * Set false to prevent the crawl starter from starting queued crawls. Allows queues to be built, which {@value
   * #PARAM_CRAWLER_ENABLED} doesn't.
   */
  public static final String PARAM_CRAWL_STARTER_ENABLED =
      PREFIX + "starterEnabled";
  public static final boolean DEFAULT_CRAWL_STARTER_ENABLED = true;

  /**
   * Use thread pool and queue if true, start threads directly if false. Only takes effect at startup.
   */
  public static final String PARAM_CRAWLER_QUEUE_ENABLED =
      PREFIX + "queue.enabled";
  static final boolean DEFAULT_CRAWLER_QUEUE_ENABLED = true;

  /**
   * Max threads in crawler thread pool. Does not include repair crawls, which are limited only by the number of running
   * polls.
   */
  public static final String PARAM_CRAWLER_THREAD_POOL_MAX =
      PREFIX + "threadPool.max";
  static final int DEFAULT_CRAWLER_THREAD_POOL_MAX = 15;

  /**
   * Thread pool on-demand choice mode.  If true, crawl starter thread blocks in execute until a thread is ready, then
   * chooses the best next crawl.  Only takes effect at startup.
   */
  public static final String PARAM_USE_ODC = PREFIX + "threadPool.onDemand";
  static final boolean DEFAULT_USE_ODC = true;

  /**
   * Max size of crawl queue, cannot be changed except at startup
   */
  public static final String PARAM_CRAWLER_THREAD_POOL_MAX_QUEUE_SIZE =
      PREFIX + "threadPool.maxQueueSize";
  static final int DEFAULT_CRAWLER_THREAD_POOL_MAX_QUEUE_SIZE = 200;

  /**
   * Max number of queued crawls; can be changed on the fly up to the max set by {@link
   * #PARAM_CRAWLER_THREAD_POOL_MAX_QUEUE_SIZE}
   */
  public static final String PARAM_CRAWLER_THREAD_POOL_QUEUE_SIZE =
      PREFIX + "threadPool.queueSize";
  static final int DEFAULT_CRAWLER_THREAD_POOL_QUEUE_SIZE = 100;

  /**
   * Duration after which idle threads will be terminated..  -1 = never
   */
  public static final String PARAM_CRAWLER_THREAD_POOL_KEEPALIVE =
      PREFIX + "threadPool.keepAlive";
  static final long DEFAULT_CRAWLER_THREAD_POOL_KEEPALIVE =
      2 * Constants.MINUTE;

  /**
   * Interval at which we check AUs to see if they need a new content crawl.
   */
  public static final String PARAM_START_CRAWLS_INTERVAL =
      PREFIX + "startCrawlsInterval";
  static final long DEFAULT_START_CRAWLS_INTERVAL = 1 * Constants.HOUR;

  /**
   * Initial delay after AUs started before crawl starter first runs.
   */
  public static final String PARAM_START_CRAWLS_INITIAL_DELAY =
      PREFIX + "startCrawlsInitialDelay";
  static final long DEFAULT_START_CRAWLS_INITIAL_DELAY = 2 * Constants.MINUTE;

  // JMS Notification support
  public static final String JMS_PREFIX = PREFIX + "jms.";

<<<<<<< HEAD
  /** If true, CrawlManager will send notifications of config-changed
   * events
   */
  public static final String PARAM_ENABLE_JMS_SEND = JMS_PREFIX + "enableSend";
  public static final boolean DEFAULT_ENABLE_JMS_SEND = false;

  /** If true, CrawlManager will register to receive crawl events
   * (if it's runnning in a client of a config service).
   * @ParamRelevance Rare
   */
  public static final String PARAM_ENABLE_JMS_RECEIVE =
      JMS_PREFIX + "enableReceive";
  public static final boolean DEFAULT_ENABLE_JMS_RECEIVE = true;

  /** The jms topic at which crawl event notifications are sent
   * @ParamRelevance Rare
   */
  public static final String PARAM_JMS_NOTIFICATION_TOPIC =
      JMS_PREFIX + "topic";
  public static final String DEFAULT_JMS_NOTIFICATION_TOPIC =
      "CrawlEventTopic";

  /** The jms clientid of the config manager.
   * @ParamRelevance Rare
   */
  public static final String PARAM_JMS_CLIENT_ID = JMS_PREFIX + "clientId";
  public static final String DEFAULT_JMS_CLIENT_ID = null;
 private String notificationTopic = DEFAULT_JMS_NOTIFICATION_TOPIC;
  private boolean enableJmsSend = DEFAULT_ENABLE_JMS_SEND;
  private boolean enableJmsReceive = DEFAULT_ENABLE_JMS_RECEIVE;
=======
  public static final String PARAM_ENABLE_JMS_NOTIFICATIONS =
    JMS_PREFIX + "enable";
  public static final boolean DEFAULT_ENABLE_JMS_NOTIFICATIONS = false;

  /** The jms topic at which Crawl notifications are sent
   */
  public static final String PARAM_JMS_NOTIFICATION_TOPIC =
    JMS_PREFIX + "topic";
  public static final String DEFAULT_JMS_NOTIFICATION_TOPIC = "CrawlEventTopic";

  /** The jms clientid of the crawl manager.
   */
  public static final String DEFAULT_JMS_CLIENT_ID = null;

  private String notificationTopic = DEFAULT_JMS_NOTIFICATION_TOPIC;
  private boolean enableJmsNotifications = DEFAULT_ENABLE_JMS_NOTIFICATIONS;
>>>>>>> 7b5caa89
  private String clientId = DEFAULT_JMS_CLIENT_ID;


  // ODC params

  static final String ODC_PREFIX = PREFIX + "odc.";

  /**
   * Max interval between recalculating crawl queue order
   */
  public static final String PARAM_REBUILD_CRAWL_QUEUE_INTERVAL =
      ODC_PREFIX + "queueRecalcInterval";
  static final long DEFAULT_REBUILD_CRAWL_QUEUE_INTERVAL = Constants.HOUR;

  /**
   * Interval after new AU creation to recalc queue.  Should be large enough that it only happens once when a batch of
   * AUs is finished.
   */
  public static final String PARAM_QUEUE_RECALC_AFTER_NEW_AU =
      ODC_PREFIX + "queueRecalcAfterNewAu";
  static final long DEFAULT_QUEUE_RECALC_AFTER_NEW_AU = 1 * Constants.MINUTE;

  /**
   * Interval to sleep when queue empty, before recalc.
   */
  public static final String PARAM_QUEUE_EMPTY_SLEEP =
      ODC_PREFIX + "queueEmptySleep";
  static final long DEFAULT_QUEUE_EMPTY_SLEEP = 15 * Constants.MINUTE;

  /**
   * Size of queue of unshared rate AUs.
   */
  public static final String PARAM_UNSHARED_QUEUE_MAX =
      ODC_PREFIX + "unsharedQueueMax";
  static final int DEFAULT_UNSHARED_QUEUE_MAX = 50;

  /**
   * Size of queue of shared rate AUs.
   */
  public static final String PARAM_SHARED_QUEUE_MAX =
      ODC_PREFIX + "sharedQueueMax";
  static final int DEFAULT_SHARED_QUEUE_MAX = 50;

  /**
   * Min number of threads available to AUs with unshared rate limiters
   */
  public static final String PARAM_FAVOR_UNSHARED_RATE_THREADS =
      ODC_PREFIX + "favorUnsharedRateThreads";
  static final int DEFAULT_FAVOR_UNSHARED_RATE_THREADS = 1;

  enum CrawlOrder {CrawlDate, CreationDate}

  /**
   * Determines how the crawl queues are sorted.  <code>CrawlDate</code>: By recency of previous crawl attempt, etc.
   * (Attempts to give all AUs an equal chance to crawl as often as they want.);
   * <code>CreationDate</code>: by order in which AUs were
   * created. (Attempts to synchronize crawls of AU across machines to optimize for earliest polling.)
   */
  public static final String PARAM_CRAWL_ORDER = PREFIX + "crawlOrder";
  public static final CrawlOrder DEFAULT_CRAWL_ORDER = CrawlOrder.CrawlDate;

  /**
   * Maximum rate at which we will start repair crawls for any particular AU
   */
  public static final String PARAM_MAX_REPAIR_RATE =
      PREFIX + "maxRepairRate";
  public static final String DEFAULT_MAX_REPAIR_RATE = "50/1d";

  /**
   * Maximum rate at which we will start new content crawls for any particular AU
   */
  public static final String PARAM_MAX_NEW_CONTENT_RATE =
      PREFIX + "maxNewContentRate";
  public static final String DEFAULT_MAX_NEW_CONTENT_RATE = "1/18h";

  /**
   * Maximum rate at which we will start new content crawls for any particular plugin registry
   */
  public static final String PARAM_MAX_PLUGIN_REGISTRY_NEW_CONTENT_RATE =
      PREFIX + "maxPluginRegistryNewContentRate";
  public static final String DEFAULT_MAX_PLUGIN_REGISTRY_NEW_CONTENT_RATE =
      "1/2h";

  /**
   * Maximum rate at which we will start any new content crawl, to keep multiple crawls from starting at exactly the
   * same time and all fatching in synch.  Should be one event per less than a second, relatively prime to fetch delay.
   */
  public static final String PARAM_NEW_CONTENT_START_RATE =
      PREFIX + "newContentStartRate";
  public static final String DEFAULT_NEW_CONTENT_START_RATE = "1/730";

  /**
   * Don't start crawl if window will close before this interval
   */
  public static final String PARAM_MIN_WINDOW_OPEN_FOR =
      PREFIX + "minWindowOpenFor";
  public static final long DEFAULT_MIN_WINDOW_OPEN_FOR = 15 * Constants.MINUTE;

  /**
   * If true, give priority to crawls that were running when daemon died
   */
  public static final String PARAM_RESTART_AFTER_CRASH =
      PREFIX + "restartAfterCrash";
  public static final boolean DEFAULT_RESTART_AFTER_CRASH = true;

  /**
   * Number of most recent crawls for which status will be available. This must be larger than the thread pool + queue
   * size or status table will be incomplete.
   */
  static final String PARAM_HISTORY_MAX =
      PREFIX + "historySize";
  static final int DEFAULT_HISTORY_MAX = 500;

  /**
   * Map of AUID regexp to priority.  If set, AUs are assigned the corresponding priority of the first regexp that their
   * AUID matches. Priority must be an integer; priorities <= -10000 mean "do not crawl matching AUs", priorities <=
   * -20000 mean "abort running crawls of matching AUs".
   */
  @Deprecated
  static final String PARAM_CRAWL_PRIORITY_AUID_MAP =
      PREFIX + "crawlPriorityAuidMap";
  static final List DEFAULT_CRAWL_PRIORITY_AUID_MAP = null;

  /**
   * Maps AU patterns to crawl priority.  Keys are XPath expressions (see {@link org.lockss.util.AuXpathMatcher).  If
   * set, AU's crawl priority is the value associated with the first matching XPath.  Priority must be an integer;
   * priorities <= -10000 mean "do not crawl matching AUs", priorities <= -20000 mean "abort running crawls of matching
   * AUs".
   */
  static final String PARAM_CRAWL_PRIORITY_AU_MAP =
      PREFIX + "crawlPriorityAuMap";
  static final List DEFAULT_CRAWL_PRIORITY_AU_MAP = null;

  public static final int MIN_CRAWL_PRIORITY = -10000;
  public static final int ABORT_CRAWL_PRIORITY = -20000;

  /**
   * Map of concurrent pool name to pool size.  By default all pools are of size 1; to enable 2 concurrent crawls in
   * pool FOO, add FOO,2 to this list.
   */
  static final String PARAM_CONCURRENT_CRAWL_LIMIT_MAP = PREFIX +
      "concurrentCrawlLimitMap";
  static final List DEFAULT_CONCURRENT_CRAWL_LIMIT_MAP = null;

  /**
   * Regexp matching URLs we never want to collect.  Intended to stop
   * runaway crawls by catching recursive URLS.  Maintained for
   * compatibility; use
   * <tt>org.lockss.config.globallyExcludedUrlPattern</tt> instead.
   */
  public static final String PARAM_EXCLUDE_URL_PATTERN =
      PREFIX + "globallyExcludedUrlPattern";
  static final String DEFAULT_EXCLUDE_URL_PATTERN = null;

  /**
   * List of regexps matching hosts from which collection is permitted without explicit permission on the host.
   * Intended for distribution sites for standard vss, js, etc. libraries.
   */
  public static final String PARAM_PERMITTED_HOSTS =
      PREFIX + "globallyPermittedHosts";
  static final List<String> DEFAULT_PERMITTED_HOSTS = Collections.EMPTY_LIST;

  /**
   * List of regexps matching hosts from which plugins are allowed to permit collection without explicit permission on
   * the host.  I.e., this is a filter on what plugins are allowed to permit via au_permitted_host_pattern
   */
  public static final String PARAM_ALLOWED_PLUGIN_PERMITTED_HOSTS =
      PREFIX + "allowedPluginPermittedHosts";
  static final List<String> DEFAULT_ALLOWED_PLUGIN_PERMITTED_HOSTS =
      Collections.EMPTY_LIST;

  // Defined here because it makes more sense for the name to be associated
  // with the crawler even though it's currently used in BaseUrlFetcher.
  /**
   * Headers that should be added to all HTTP requests from the crawler.
   */
  public static final String PARAM_REQUEST_HEADERS =
      PREFIX + "httpRequestHeaders";
  public static final List<String> DEFAULT_REQUEST_HEADERS = null;

  static final String WDOG_PARAM_CRAWLER = "Crawler";
  static final long WDOG_DEFAULT_CRAWLER = 2 * Constants.HOUR;

  static final String PRIORITY_PARAM_CRAWLER = "Crawler";
  static final int PRIORITY_DEFAULT_CRAWLER = Thread.NORM_PRIORITY - 1;

  public static final String CRAWL_STATUS_TABLE_NAME = "crawl_status_table";
  public static final String CRAWL_URLS_STATUS_TABLE =
      "crawl_urls";
  public static final String SINGLE_CRAWL_STATUS_TABLE =
      "single_crawl_status_table";

  protected PluginManager pluginMgr;
  private AlertManager alertMgr;

  //Tracking crawls for the status info
  private CrawlManagerStatus cmStatus;

  // Lock for structures updated when a crawl starts or ends
  Object runningCrawlersLock = new Object();

  // Maps pool key to record of all crawls active in that pool
  // Synchronized on runningCrawlersLock
  private Map<String, PoolCrawlers> poolMap = new HashMap<String, PoolCrawlers>();
  // Number of AUs needing crawl in each pool.  Used to determine if/when
  // it's worth rebuilding the queues
  private Map<String, MutableInt> poolEligible =
      new HashMap<String, MutableInt>();

  // AUs running new content crawls
  // Synchronized on runningCrawlersLock
  private Set<ArchivalUnit> runningNCCrawls = new HashSet<ArchivalUnit>();

  private long contentCrawlExpiration;
  private long repairCrawlExpiration;
  private float percentRepairFromCache;
  private boolean crawlerEnabled = DEFAULT_CRAWLER_ENABLED;
  private boolean crawlStarterEnabled = DEFAULT_CRAWL_STARTER_ENABLED;
  private boolean paramQueueEnabled = DEFAULT_CRAWLER_QUEUE_ENABLED;
  private int paramMaxPoolSize = DEFAULT_CRAWLER_THREAD_POOL_MAX;
  private boolean paramOdc = DEFAULT_USE_ODC;
  private int paramPoolQueueSize = DEFAULT_CRAWLER_THREAD_POOL_QUEUE_SIZE;
  private int paramPoolMaxQueueSize =
      DEFAULT_CRAWLER_THREAD_POOL_MAX_QUEUE_SIZE;
  private long paramPoolKeepaliveTime = DEFAULT_CRAWLER_THREAD_POOL_KEEPALIVE;
  private long paramStartCrawlsInterval = DEFAULT_START_CRAWLS_INTERVAL;
  private long paramStartCrawlsInitialDelay =
      DEFAULT_START_CRAWLS_INITIAL_DELAY;
  private long paramMinWindowOpenFor = DEFAULT_MIN_WINDOW_OPEN_FOR;
  private boolean paramRestartAfterCrash = DEFAULT_RESTART_AFTER_CRASH;

  private List<Pattern> globallyPermittedHostPatterns = Collections.EMPTY_LIST;
  private List<Pattern> allowedPluginPermittedHosts;

  private PatternIntMap crawlPriorityAuidMap = PatternIntMap.EMPTY;
  private AuXpathFloatMap crawlPriorityAuMap = AuXpathFloatMap.EMPTY;

  private Map<String, Integer> concurrentCrawlLimitMap;

  private int histSize = DEFAULT_HISTORY_MAX;

  private RateLimiter.LimiterMap repairRateLimiters =
      new RateLimiter.LimiterMap(PARAM_MAX_REPAIR_RATE,
          DEFAULT_MAX_REPAIR_RATE);
  private RateLimiter.LimiterMap newContentRateLimiters =
      new RateLimiter.LimiterMap(PARAM_MAX_NEW_CONTENT_RATE,
          DEFAULT_MAX_NEW_CONTENT_RATE);
  private RateLimiter.LimiterMap pluginRegistryNewContentRateLimiters =
      new RateLimiter.LimiterMap(PARAM_MAX_PLUGIN_REGISTRY_NEW_CONTENT_RATE,
          DEFAULT_MAX_PLUGIN_REGISTRY_NEW_CONTENT_RATE);
  private RateLimiter newContentStartRateLimiter;

  private AuEventHandler auCreateDestroyHandler;

  private List<CrawlEventHandler> crawlEventHandlers= new ArrayList<>();


  PooledExecutor pool;
  BoundedPriorityQueue poolQueue;

  /**
   * start the crawl manager.
   *
   * @see org.lockss.app.LockssManager#startService()
   */
  public void startService() {
    super.startService();

    LockssDaemon daemon = getDaemon();

    pluginMgr = daemon.getPluginManager();
    alertMgr = daemon.getAlertManager();

    paramOdc = CurrentConfig.getBooleanParam(PARAM_USE_ODC, DEFAULT_USE_ODC);
    cmStatus = new CrawlManagerStatus(histSize);
    cmStatus.setOdc(paramOdc);

    StatusService statusServ = daemon.getStatusService();
    statusServ.registerStatusAccessor(CRAWL_STATUS_TABLE_NAME,
        new CrawlManagerStatusAccessor(this));
    statusServ.registerOverviewAccessor(CRAWL_STATUS_TABLE_NAME,
        new CrawlManagerStatusAccessor.CrawlOverview(this));
    statusServ.registerStatusAccessor(CRAWL_URLS_STATUS_TABLE,
        new CrawlUrlsStatusAccessor(this));
    statusServ.registerStatusAccessor(SINGLE_CRAWL_STATUS_TABLE,
        new SingleCrawlStatusAccessor(this));
    // register our AU event handler
    auCreateDestroyHandler = new AuEventHandler.Base() {
      @Override
      public void auDeleted(AuEvent event, ArchivalUnit au) {
        auEventDeleted(event, au);
      }

      @Override
      public void auCreated(AuEvent event, ArchivalUnit au) {
        auEventCreated(event, au);
      }
    };
    pluginMgr.registerAuEventHandler(auCreateDestroyHandler);
    if (!paramOdc && paramQueueEnabled) {
      poolQueue = new BoundedPriorityQueue(paramPoolQueueSize,
          new CrawlQueueComparator());
      pool = new PooledExecutor(poolQueue, paramMaxPoolSize);
    } else {
      poolQueue = null;
      pool = new PooledExecutor(paramMaxPoolSize);
    }
    // Thread pool favors queueing once min threads exist, so must set min
    // threads equal to max threads
    pool.setMinimumPoolSize(paramMaxPoolSize);
    pool.setKeepAliveTime(paramPoolKeepaliveTime);
    if (paramOdc) {
      pool.waitWhenBlocked();
    } else {
      pool.abortWhenBlocked();
    }
    logger.debug2("Crawler thread pool min, max, queuelen: " +
        pool.getMinimumPoolSize() + ", " +
        pool.getMaximumPoolSize() + ", " +
        (poolQueue != null ? poolQueue.capacity() : 0));
    if (paramOdc || paramStartCrawlsInterval > 0) {
      enableCrawlStarter();
    }
    if (enableJmsNotifications) {
      startJms();
    }
  }

  /**
   * stop the crawl manager
   *
   * @see org.lockss.app.LockssManager#stopService()
   */
  public void stopService() {
    shuttingDown = true;
    disableCrawlStarter();
    if (pool != null) {
      pool.shutdownNow();
    }
    if (auCreateDestroyHandler != null) {
      pluginMgr.unregisterAuEventHandler(auCreateDestroyHandler);
      auCreateDestroyHandler = null;
    }
    // checkpoint here
    StatusService statusServ = getDaemon().getStatusService();
    if (statusServ != null) {
      statusServ.unregisterStatusAccessor(CRAWL_STATUS_TABLE_NAME);
      statusServ.unregisterOverviewAccessor(CRAWL_STATUS_TABLE_NAME);
      statusServ.unregisterStatusAccessor(CRAWL_URLS_STATUS_TABLE);
      statusServ.unregisterStatusAccessor(SINGLE_CRAWL_STATUS_TABLE);
    }
    crawlEventHandlers = new ArrayList<CrawlEventHandler>();
    super.stopService();
  }

  public void setConfig(Configuration config, Configuration oldConfig,
                        Configuration.Differences changedKeys) {
    if (changedKeys.contains(PREFIX)) {

      contentCrawlExpiration =
          config.getTimeInterval(PARAM_NEW_CONTENT_CRAWL_EXPIRATION,
              DEFAULT_NEW_CONTENT_CRAWL_EXPIRATION);
      repairCrawlExpiration =
          config.getTimeInterval(PARAM_REPAIR_CRAWL_EXPIRATION,
              DEFAULT_REPAIR_CRAWL_EXPIRATION);

      percentRepairFromCache =
          config.getPercentage(PARAM_REPAIR_FROM_CACHE_PERCENT,
              DEFAULT_REPAIR_FROM_CACHE_PERCENT);
      crawlerEnabled =
          config.getBoolean(PARAM_CRAWLER_ENABLED,
              DEFAULT_CRAWLER_ENABLED);
      crawlStarterEnabled =
          config.getBoolean(PARAM_CRAWL_STARTER_ENABLED,
              DEFAULT_CRAWL_STARTER_ENABLED);

      paramQueueEnabled =
          config.getBoolean(PARAM_CRAWLER_QUEUE_ENABLED,
              DEFAULT_CRAWLER_QUEUE_ENABLED);
      paramMaxPoolSize = config.getInt(PARAM_CRAWLER_THREAD_POOL_MAX,
          DEFAULT_CRAWLER_THREAD_POOL_MAX);
      paramPoolKeepaliveTime =
          config.getTimeInterval(PARAM_CRAWLER_THREAD_POOL_KEEPALIVE,
              DEFAULT_CRAWLER_THREAD_POOL_KEEPALIVE);
      if (pool != null) {
        pool.setMaximumPoolSize(paramMaxPoolSize);
        pool.setMinimumPoolSize(paramMaxPoolSize);
        pool.setKeepAliveTime(paramPoolKeepaliveTime);
      }
      paramPoolQueueSize =
          config.getInt(PARAM_CRAWLER_THREAD_POOL_QUEUE_SIZE,
              DEFAULT_CRAWLER_THREAD_POOL_QUEUE_SIZE);
      paramPoolMaxQueueSize =
          config.getInt(PARAM_CRAWLER_THREAD_POOL_MAX_QUEUE_SIZE,
              DEFAULT_CRAWLER_THREAD_POOL_MAX_QUEUE_SIZE);
      if (poolQueue != null && paramPoolQueueSize != poolQueue.capacity()) {
// 	poolQueue.setCapacity(paramPoolQueueSize);
      }

      paramQueueEmptySleep = config.getTimeInterval(PARAM_QUEUE_EMPTY_SLEEP,
          DEFAULT_QUEUE_EMPTY_SLEEP);
      paramQueueRecalcAfterNewAu =
          config.getTimeInterval(PARAM_QUEUE_RECALC_AFTER_NEW_AU,
              DEFAULT_QUEUE_RECALC_AFTER_NEW_AU);

      paramUnsharedQueueMax = config.getInt(PARAM_UNSHARED_QUEUE_MAX,
          DEFAULT_UNSHARED_QUEUE_MAX);
      paramSharedQueueMax = config.getInt(PARAM_SHARED_QUEUE_MAX,
          DEFAULT_SHARED_QUEUE_MAX);

      paramFavorUnsharedRateThreads =
          config.getInt(PARAM_FAVOR_UNSHARED_RATE_THREADS,
              DEFAULT_FAVOR_UNSHARED_RATE_THREADS);

      paramCrawlOrder = (CrawlOrder) config.getEnum(CrawlOrder.class,
          PARAM_CRAWL_ORDER,
          DEFAULT_CRAWL_ORDER);

      paramRebuildCrawlQueueInterval =
          config.getTimeInterval(PARAM_REBUILD_CRAWL_QUEUE_INTERVAL,
              DEFAULT_REBUILD_CRAWL_QUEUE_INTERVAL);
      paramMinWindowOpenFor =
          config.getTimeInterval(PARAM_MIN_WINDOW_OPEN_FOR,
              DEFAULT_MIN_WINDOW_OPEN_FOR);
      paramRestartAfterCrash =
          config.getBoolean(PARAM_RESTART_AFTER_CRASH,
              DEFAULT_RESTART_AFTER_CRASH);
      paramStartCrawlsInitialDelay =
          config.getTimeInterval(PARAM_START_CRAWLS_INITIAL_DELAY,
              DEFAULT_START_CRAWLS_INITIAL_DELAY);
      // JMS support
<<<<<<< HEAD
      enableJmsSend = config.getBoolean(PARAM_ENABLE_JMS_SEND,
          DEFAULT_ENABLE_JMS_SEND);
      enableJmsReceive = config.getBoolean(PARAM_ENABLE_JMS_RECEIVE,
          DEFAULT_ENABLE_JMS_RECEIVE);
      notificationTopic = config.get(PARAM_JMS_NOTIFICATION_TOPIC,
        DEFAULT_JMS_NOTIFICATION_TOPIC);
      clientId = config.get(PARAM_JMS_CLIENT_ID, DEFAULT_JMS_CLIENT_ID);
      if (enableJmsReceive || enableJmsSend) {
        startJms();
      }
=======
      enableJmsNotifications = config.getBoolean(PARAM_ENABLE_JMS_NOTIFICATIONS,
        DEFAULT_ENABLE_JMS_NOTIFICATIONS);
      notificationTopic = config.get(PARAM_JMS_NOTIFICATION_TOPIC,
        DEFAULT_JMS_NOTIFICATION_TOPIC);
      clientId = config.get(PARAM_JMS_CLIENT_ID, DEFAULT_JMS_CLIENT_ID);

>>>>>>> 7b5caa89
      boolean processAborts = false;
      if (changedKeys.contains(PARAM_CRAWL_PRIORITY_AUID_MAP)) {
        installCrawlPriorityAuidMap(config.getList(PARAM_CRAWL_PRIORITY_AUID_MAP,
            DEFAULT_CRAWL_PRIORITY_AUID_MAP));

        processAborts = true;
      }
      if (changedKeys.contains(PARAM_CRAWL_PRIORITY_AU_MAP)) {
        installCrawlPriorityAuMap(config.getList(PARAM_CRAWL_PRIORITY_AU_MAP,
            DEFAULT_CRAWL_PRIORITY_AU_MAP));

        processAborts = true;
      }
      if (processAborts && areAusStarted()) {
        processAbortPriorities();
        rebuildQueueSoon();
      }

      if (changedKeys.contains(PARAM_CONCURRENT_CRAWL_LIMIT_MAP)) {
        concurrentCrawlLimitMap =
            makeCrawlPoolSizeMap(config.getList(PARAM_CONCURRENT_CRAWL_LIMIT_MAP,
                DEFAULT_CONCURRENT_CRAWL_LIMIT_MAP));
        resetCrawlPoolSizes();
      }
      if (changedKeys.contains(PARAM_START_CRAWLS_INTERVAL) ||
          changedKeys.contains(PARAM_CRAWL_STARTER_ENABLED)) {
        paramStartCrawlsInterval =
            config.getTimeInterval(PARAM_START_CRAWLS_INTERVAL,
                DEFAULT_START_CRAWLS_INTERVAL);
        if (crawlStarterEnabled && paramStartCrawlsInterval > 0) {
          if (theApp.isAppRunning()) {
            enableCrawlStarter();
          }
        } else {
          disableCrawlStarter();
        }
      }

      if (changedKeys.contains(PARAM_PERMITTED_HOSTS)) {
        setGloballyPermittedHostPatterns(config.getList(PARAM_PERMITTED_HOSTS,
            DEFAULT_PERMITTED_HOSTS));
      }

      if (changedKeys.contains(PARAM_ALLOWED_PLUGIN_PERMITTED_HOSTS)) {
        setAllowedPluginPermittedHostPatterns(config.getList(PARAM_ALLOWED_PLUGIN_PERMITTED_HOSTS,
            DEFAULT_ALLOWED_PLUGIN_PERMITTED_HOSTS));
      }

      if (changedKeys.contains(PARAM_MAX_REPAIR_RATE)) {
        repairRateLimiters.resetRateLimiters(config);
      }
      if (changedKeys.contains(PARAM_MAX_NEW_CONTENT_RATE)) {
        newContentRateLimiters.resetRateLimiters(config);
      }
      if (changedKeys.contains(PARAM_MAX_PLUGIN_REGISTRY_NEW_CONTENT_RATE)) {
        pluginRegistryNewContentRateLimiters.resetRateLimiters(config);
      }
      if (changedKeys.contains(PARAM_NEW_CONTENT_START_RATE)) {
        newContentStartRateLimiter =
            RateLimiter.getConfiguredRateLimiter(config,
                newContentStartRateLimiter,
                PARAM_NEW_CONTENT_START_RATE,
                DEFAULT_NEW_CONTENT_START_RATE);
      }
      if (changedKeys.contains(PARAM_HISTORY_MAX)) {
        histSize = config.getInt(PARAM_HISTORY_MAX, DEFAULT_HISTORY_MAX);
        if (cmStatus != null) {
          cmStatus.setHistSize(histSize);
        }
      }
    }
  }

  void startJms() {
<<<<<<< HEAD
    if (enableJmsReceive && jmsConsumer == null) {
      setUpJmsReceive(clientId, notificationTopic,
          new MapMessageListener("CrawlEvent Listener"));
    }
    if (enableJmsSend && jmsProducer == null) {
      setUpJmsSend(clientId, notificationTopic);
    }
  }
  /** Incoming CrawlEvent message */
  @Override
  protected void receiveMessage(Map map) {
    CrawlEvent event = CrawlEvent.fromMap(map);
    // make a copy of the list in case it changes during execution.
    ArrayList<CrawlEventHandler> handlers = new ArrayList<CrawlEventHandler>(crawlEventHandlers);
    switch (event.getEvtType()) {
      case CrawlStarted:
        for(CrawlEventHandler hand : handlers) {
          hand.crawlStarted(event);
        }
        break;
      case RepairCrawlStarted:
        for(CrawlEventHandler hand : handlers) {
          hand.repairStarted(event);
        }
        break;
      case CrawlAttemptComplete:
        for(CrawlEventHandler hand : handlers) {
          hand.crawlCompleted(event);
        }
        break;
      case RepairCrawlComplete:
        for(CrawlEventHandler hand : handlers) {
          hand.repairCompleted(event);
        }
        break;
      default:
        logger.warning("Received an unknown CrawlEvent type: "+ event.getEvtType());
    }
  }

  /**
   * Register a handler for Crawl events: start and stop.  May be
   * called after this manager's initService() (before startService()).
   * @param hand CrawlEventHandler to add
   */
  public void registerCrawlEventHandler(CrawlEventHandler hand) {
    logger.debug2("registering CrawlEventHandler " + hand);
    if (!crawlEventHandlers.contains(hand)) {
      crawlEventHandlers.add(hand);
    }
  }

  /**
   * Unregister an CrawlEventHandler
   * @param hand CrawlEventHandler to remove
   */
  public void unregisterCrawlEventHandler(CrawlEventHandler hand) {
    logger.debug3("unregistering " + hand);
    crawlEventHandlers.remove(hand);
  }
=======
    if (jmsProducer == null) {
      setUpJmsSend(clientId, notificationTopic);
    }
  }
>>>>>>> 7b5caa89

  public boolean isCrawlerEnabled() {
    return crawlerEnabled;
  }

  public boolean isCrawlPlugins() {
    return getDaemon().getCrawlMode().isCrawlPlugins();
  }

  public boolean isCrawlNonPlugins() {
    return getDaemon().getCrawlMode().isCrawlNonPlugins();
  }

  public boolean isGloballyPermittedHost(String host) {
    for (Pattern pat : globallyPermittedHostPatterns) {
      if (RegexpUtil.getMatcher().contains(host, pat)) {
        return true;
      }
    }
    return false;
  }

  void setGloballyPermittedHostPatterns(List<String> pats) {
    if (pats == null) {
      globallyPermittedHostPatterns = Collections.EMPTY_LIST;
      logger.debug("No globally permitted host patterns");
    } else {
      // not using RegexpUtil.compileRegexps() so one bad pattern doesn't
      // prevent others from taking effect
      int flags =
          Perl5Compiler.READ_ONLY_MASK | Perl5Compiler.CASE_INSENSITIVE_MASK;
      Perl5Compiler comp = RegexpUtil.getCompiler();
      List<Pattern> res = new ArrayList<Pattern>(pats.size());
      for (String pat : pats) {
        try {
          res.add(comp.compile(pat, flags));
        } catch (MalformedPatternException e) {
          logger.error("Illegal globally permitted host pattern: " + pat, e);
        }
      }
      globallyPermittedHostPatterns = res;
      logger.info("Globally permitted host patterns: " + res);
    }
  }

  public boolean isAllowedPluginPermittedHost(String host) {
    for (Pattern pat : allowedPluginPermittedHosts) {
      if (RegexpUtil.getMatcher().contains(host, pat)) {
        return true;
      }
    }
    return false;
  }

  void setAllowedPluginPermittedHostPatterns(List<String> pats) {
    if (pats == null) {
      allowedPluginPermittedHosts = Collections.EMPTY_LIST;
      logger.debug("No allowed plugin permitted hosts");
    } else {
      // not using RegexpUtil.compileRegexps() so one bad pattern doesn't
      // prevent others from taking effect
      int flags =
          Perl5Compiler.READ_ONLY_MASK | Perl5Compiler.CASE_INSENSITIVE_MASK;
      Perl5Compiler comp = RegexpUtil.getCompiler();
      List<Pattern> res = new ArrayList<Pattern>(pats.size());
      for (String pat : pats) {
        try {
          res.add(comp.compile(pat, flags));
        } catch (MalformedPatternException e) {
          logger.error("Illegal allowed plugin permitted host pattern: " + pat,
              e);
        }
      }
      allowedPluginPermittedHosts = res;
      logger.info("Allowed plugin permitted host patterns: " + res);
    }
  }

  static final Runnable NULL_RUNNER = new Runnable() {
    public void run() {
    }
  };

  /**
   * Execute the runnable in a pool thread
   *
   * @param run the Runnable to be run
   * @throws RuntimeException if no pool thread or queue space is available
   */
  protected void execute(Runnable run) throws InterruptedException {
    pool.execute(run);
    if (logger.isDebug3()) {
      logger.debug3("Queued/started " + run);
    }
    if (paramOdc) {
      if (logger.isDebug3()) {
        logger.debug3("waiting");
      }
      pool.execute(NULL_RUNNER);
      if (logger.isDebug3()) {
        logger.debug3("waited");
      }
    }
  }

  /**
   * Info about all the crawls running in a crawl pool.  Ensures that they all use the same set of rate limiters.  All
   * methods that access the crawlers or rate limiters must be called within a <code>synchronized (runningCrawlersLock)
   * block.</code>
   */
  class PoolCrawlers {
    String poolKey;
    int max;
    Set<CrawlRateLimiter> crls = new HashSet<CrawlRateLimiter>();
    Map<Crawler, CrawlRateLimiter> crlMap =
        new HashMap<Crawler, CrawlRateLimiter>();
    boolean isShared = false;

    PoolCrawlers(String key) {
      this.poolKey = key;
      setMax();
    }

    void setMax() {
      max = getCrawlPoolSize(poolKey);
    }

    void setShared() {
      isShared = true;
    }

    boolean isShared() {
      return isShared;
    }

    /**
     * Add a crawler and assign it a CrawlRateLimiter from the available pool
     */
    void addCrawler(Crawler crawler) {
      if (crlMap.containsKey(crawler)) {
        logger.warning("Adding redundant crawler: " + crawler.getAu() + ", " +
            crawler, new Throwable());
        return;
      }
      CrawlRateLimiter crl;
      if (crls.size() < max) {
        crl = newCrawlRateLimiter(crawler.getAu());
        crls.add(crl);
      } else {
        crl = chooseCrawlRateLimiter(crawler);
      }
      crl.addCrawler(crawler);
      crlMap.put(crawler, crl);
    }

    boolean isEmpty() {
      return crlMap.isEmpty();
    }

    /**
     * Return collection of all active crawlers in this pool.  Result must be obtained and used inside
     * <code>synchronized (runningCrawlersLock)</code>
     */
    Collection<Crawler> getCrawlers() {
      return crlMap.keySet();
    }

    /**
     * Remove a crawler, inform the CrawlRateLimiter
     */
    void removeCrawler(Crawler crawler) {
      CrawlRateLimiter crl = crlMap.get(crawler);
      if (crl != null) {
        crl.removeCrawler(crawler);
      } else {
        logger.error("Stopping crawler with no crl: " + crawler);
      }
      crlMap.remove(crawler);
    }

    /**
     * New content crawls prefer a crl that's not in use by any other new content crawls.  (One should always exist,
     * unless pool size changed between nextReqFromBuiltQueue() and now.)  Repair crawls get crl with minimum use
     * count.
     */
    CrawlRateLimiter chooseCrawlRateLimiter(Crawler crawler) {
      CrawlRateLimiter res = null;
      for (CrawlRateLimiter crl : crls) {
        if (crawler.isWholeAU() && crl.getNewContentCount() != 0) {
          continue;
        }
        if (res == null || crl.getCrawlerCount() < res.getCrawlerCount()) {
          res = crl;
        }
      }
      if (res == null) {
        // This can happen if the pool size is changing (due to a config
        // update) such that nextReqFromBuiltQueue() sees a different size
        // than has yet been communicated to the crawl pools by our config
        // callback.  The temporary consequences of causing this crawl
        // start to fail seem better than allowing it to proceed with a
        // (needlessly) shared rate limiter).
        throw new IllegalStateException("No crl available for: " + crawler
            + " in pool: " + poolKey);
      }
      return res;
    }
  }

  protected CrawlRateLimiter newCrawlRateLimiter(ArchivalUnit au) {
    return CrawlRateLimiter.Util.forAu(au);
  }

  protected String getPoolKey(ArchivalUnit au) {
    String pool = au.getFetchRateLimiterKey();
    if (pool == null) {
      pool = au.getAuId();
    }
    return pool;
  }

  void resetCrawlPoolSizes() {
    synchronized (runningCrawlersLock) {
      for (PoolCrawlers pc : poolMap.values()) {
        pc.setMax();
      }
    }
  }

  protected void addToRunningCrawls(ArchivalUnit au, Crawler crawler) {
    synchronized (runningCrawlersLock) {
      String pool = getPoolKey(au);
      logger.debug3("addToRunningCrawls: " + au + " to: " + pool);
      PoolCrawlers pc = poolMap.get(pool);
      if (pc == null) {
        pc = new PoolCrawlers(pool);
        if (au.getFetchRateLimiterKey() != null) {
          pc.setShared();
        }
        poolMap.put(pool, pc);
      }
      pc.addCrawler(crawler);
      // It's possible for an AU's crawl pool to change (e.g., if the title
      // DB is updated).  Ensure we the now-current pool when we remove the
      // crawler later.
      crawler.setCrawlPool(pool);
      if (crawler.isWholeAU()) {
        setRunningNCCrawl(au, true);
      }
    }
    synchronized (highPriorityCrawlRequests) {
      highPriorityCrawlRequests.remove(au.getAuId());
    }
  }

  protected void removeFromRunningCrawls(Crawler crawler) {
    logger.debug3("removeFromRunningCrawls: " + crawler);
    if (crawler != null) {
      ArchivalUnit au = crawler.getAu();
      synchronized (runningCrawlersLock) {
        String pool = crawler.getCrawlPool();
        PoolCrawlers pc = poolMap.get(pool);
        pc.removeCrawler(crawler);
        if (pc.isEmpty()) {
          poolMap.remove(pool);
        }
        if (crawler.isWholeAU()) {
          setRunningNCCrawl(au, false);
          startOneWait.expire();
        }
      }
      cmStatus.removeCrawlerStatusIfPending(crawler.getCrawlerStatus());
    }
  }

  void setRunningNCCrawl(ArchivalUnit au, boolean val) {
    if (val) {
      runningNCCrawls.add(au);
    } else {
      runningNCCrawls.remove(au);
    }
    cmStatus.setRunningNCCrawls(new ArrayList(runningNCCrawls));
  }

  protected boolean isRunningNCCrawl(ArchivalUnit au) {
    synchronized (runningCrawlersLock) {
      return runningNCCrawls.contains(au);
    }
  }

  public CrawlRateLimiter getCrawlRateLimiter(Crawler crawler) {
    synchronized (runningCrawlersLock) {
      PoolCrawlers pc = poolMap.get(crawler.getCrawlPool());
      if (pc == null) {
        return null;
      }
      CrawlRateLimiter res = pc.crlMap.get(crawler);
      if (res == null) {
        throw new RuntimeException("No CrawlRateLimiter for: " + crawler);
      }
      return res;
    }
  }

  void auEventDeleted(AuEvent event, ArchivalUnit au) {
    switch (event.getType()) {
      case RestartDelete:
        // Don't remove if being deleted due to plugin reload, but clear
        // objects that will be re-instantiated
        CrawlReq req = highPriorityCrawlRequests.get(au.getAuId());
        if (req != null) {
          req.auDeleted();
        }
        break;
      default:
        removeAuFromQueues(au);
    }
    synchronized (runningCrawlersLock) {
      for (PoolCrawlers pc : poolMap.values()) {
        for (Crawler crawler : pc.getCrawlers()) {
          if (au == crawler.getAu()) {
            crawler.abortCrawl();
            // If it hadn't actually started yet, ensure status removed
            cmStatus.removeCrawlerStatusIfPending(crawler.getCrawlerStatus());
          }
        }
      }
    }
    // Notify CrawlerStatus objects to discard any pointer to this AU
    for (CrawlerStatus status : cmStatus.getCrawlerStatusList()) {
      status.auDeleted(au);
    }
  }

  /**
   * Delete the crawls for an au.
   * @param au The au for which we should delete.
   */
   public void deleteCrawl(ArchivalUnit au) {
    removeAuFromQueues(au);

    synchronized (runningCrawlersLock) {
      for (PoolCrawlers pc : poolMap.values()) {
        for (Crawler crawler : pc.getCrawlers()) {
          if (au == crawler.getAu()) {
            crawler.abortCrawl();
          }
        }
      }
    }
  }

  /**
   * Deletes all the crawls in the system.
   */
   public void deleteAllCrawls() {
     removeAllAusFromQueues();

     synchronized (runningCrawlersLock) {
       for (PoolCrawlers pc : poolMap.values()) {
         for (Crawler crawler : pc.getCrawlers()) {
           crawler.abortCrawl();
         }
       }
     }
   }

    void auEventCreated(AuEvent event, ArchivalUnit au) {
    // Check whether this AU was on the high priority queue when it was
    // deactivated.  (Should be necessary only for RestartCreate but cheap
    // to do always.)
    CrawlReq req = highPriorityCrawlRequests.get(au.getAuId());
    if (req != null) {
      logger.debug2("Refresh: " + au + ", " + AuUtil.getAuState(au));
      req.refresh(au, AuUtil.getAuState(au));
    }

    rebuildQueueSoon();
  }

  /**
   * For all running crawls, collect those whose AU's priority is <= ABORT_CRAWL_PRIORITY, then abort all those crawls
   */
  void processAbortPriorities() {
    List<Crawler> abortCrawlers = new ArrayList<Crawler>();
    for (PoolCrawlers pc : poolMap.values()) {
      for (Crawler crawler : pc.getCrawlers()) {
        ArchivalUnit au = crawler.getAu();
        int pri = getAuPriority(au, ABORT_CRAWL_PRIORITY);
        if (pri <= ABORT_CRAWL_PRIORITY) {
          abortCrawlers.add(crawler);
        }
      }
    }
    synchronized (runningCrawlersLock) {
      for (Crawler crawler : abortCrawlers) {
        logger.info("Aborting crawl: " + crawler.getAu());
        crawler.abortCrawl();
      }
    }
  }

  // Overridable for testing
  protected boolean isInternalAu(ArchivalUnit au) {
    return pluginMgr.isInternalAu(au);
  }

  public RateLimiter getNewContentRateLimiter(ArchivalUnit au) {
    if (isInternalAu(au)) {
      return pluginRegistryNewContentRateLimiters.getRateLimiter(au);
    } else {
      return newContentRateLimiters.getRateLimiter(au);
    }
  }

  /**
   * Set up crawl priority map.
   */
  void installCrawlPriorityAuidMap(List<String> patternPairs) {
    if (patternPairs == null) {
      logger.debug("Installing empty crawl priority map");
      crawlPriorityAuidMap = PatternIntMap.EMPTY;
    } else {
      try {
        crawlPriorityAuidMap = PatternIntMap.fromSpec(patternPairs);
        logger.debug("Installing crawl priority map: " + crawlPriorityAuidMap);
      } catch (IllegalArgumentException e) {
        logger.error("Illegal crawl priority map, ignoring", e);
        logger.error("Crawl priority map unchanged, still: " +
            crawlPriorityAuidMap);
      }
    }
  }

  void installCrawlPriorityAuMap(List<String> patternPairs) {
    if (patternPairs == null) {
      logger.debug("Installing empty crawl priority au map");
      crawlPriorityAuMap = AuXpathFloatMap.EMPTY;
    } else {
      try {
        crawlPriorityAuMap = new AuXpathFloatMap(patternPairs);
        logger.debug("Installing crawl priority au map: " + crawlPriorityAuMap);
      } catch (IllegalArgumentException e) {
        logger.error("Illegal crawl priority au map, ignoring", e);
        logger.error("Crawl priority au map unchanged, still: " +
            crawlPriorityAuMap);
      }
    }
  }

  /**
   * Set up crawl pool size map.
   */
  Map<String, Integer> makeCrawlPoolSizeMap(Collection<String> pairs) {
    if (pairs != null) {
      Map<String, Integer> map = new HashMap();
      for (String pair : pairs) {
        List<String> onePair = StringUtil.breakAt(pair, ",");
        if (onePair.size() != 2) {
          logger.error("Malformed pool,size pair, ignored: " + pair);
          continue;
        }
        String pool = onePair.get(0);
        try {
          int size = Integer.parseInt(onePair.get(1));
          logger.info("Crawl pool " + pool + ", size " + size);
          map.put(pool, size);
        } catch (NumberFormatException e) {
          logger.error("Illegal crawl pool size, ignored: " + pool + ", "
              + onePair.get(1), e);
        }
      }
      return map;
    }
    return null;
  }


  public CrawlerStatus startRepair(ArchivalUnit au, Collection urls,
                                   CrawlManager.Callback cb, Object cookie) {
    //XXX check to make sure no other crawls are running and queue if they are
    if (au == null) {
      throw new IllegalArgumentException("Called with null AU");
    }
    if (urls == null) {
      throw new IllegalArgumentException("Called with null URL");
    }
    RateLimiter limiter = repairRateLimiters.getRateLimiter(au);
    if (!limiter.isEventOk()) {
      String errMsg = "Repair aborted due to rate limiter.";
      logger.debug(errMsg);
      CrawlerStatus crawlerStatus = new CrawlerStatus(au, urls, null);
      crawlerStatus.setCrawlStatus(Crawler.STATUS_INELIGIBLE, errMsg);
      notifyCrawlFailed(cb,cookie, crawlerStatus);
      return crawlerStatus;
    }
    Crawler crawler = null;
    try {
      crawler = makeRepairCrawler(au, urls);
      CrawlRunner runner =
          new CrawlRunner(crawler, cb, cookie, limiter);
      CrawlerStatus cstat = crawler.getCrawlerStatus();
      cmStatus.addCrawlStatus(cstat);
      addToRunningCrawls(au, crawler);
      new Thread(runner).start();
      return cstat;
    } catch (RuntimeException re) {
      logger.error("Couldn't start repair crawl thread", re);
      CrawlerStatus cs = crawler.getCrawlerStatus();
      cmStatus.removeCrawlerStatusIfPending(cs);
      removeFromRunningCrawls(crawler);
      cs.setCrawlStatus(Crawler.STATUS_ERROR,"Couldn't start repair crawl thread.");
      notifyCrawlFailed(cb,cookie, cs);
      throw re;
    }
  }

  private static CachedUrlSet createSingleNodeCachedUrlSet(ArchivalUnit au,
                                                           String url) {
    return au.makeCachedUrlSet(new SingleNodeCachedUrlSetSpec(url));
  }

  /**
   * Used to convey to clients the reason an AU is ineligible to be crawled
   * (for logging/display)
   */
  public static class NotEligibleException extends Exception {
    private boolean isTemporary;
    private boolean isWrongService;

    public NotEligibleException(String msg) {
      super(msg);
    }

    /** Return true if the reason the AU is ineligible is expected to go
     * away in the future */
    public boolean isTemporary() {
      return isTemporary;
    }

    /** Return true if this service isn't configured to crawl the selected
     * AU.  (E.g., cfgmgr crawls only plugin AUs) */
    public boolean isWrongService() {
      return isWrongService;
    }

    public NotEligibleException setTemporary() {
      isTemporary = true;
      return this;
    }

    public NotEligibleException setWrongService() {
      isWrongService = true;
      return this;
    }

    public static class RateLimiter extends NotEligibleException {
      public RateLimiter(String msg) {
        super(msg);
      }
    }
  }

  public void checkEligibleToQueueNewContentCrawl(ArchivalUnit au)
      throws NotEligibleException {
    if (isRunningNCCrawl(au)) {
      throw new NotEligibleException("AU is crawling now.").setTemporary();
    }
    if (au instanceof ExplodedArchivalUnit) {
      throw new NotEligibleException("Can't crawl ExplodedArchivalUnit");
    }
    RateLimiter limiter = getNewContentRateLimiter(au);
    if (limiter != null && !limiter.isEventOk()) {
      throw new NotEligibleException.RateLimiter("Exceeds crawl-start rate: " +
          limiter.getRate())
        .setTemporary();
    }
  }

  public void checkEligibleForNewContentCrawl(ArchivalUnit au)
      throws NotEligibleException {
    if (!windowOkToStart(au.getCrawlWindow())) {
      throw new NotEligibleException("Crawl window is closed").setTemporary();
    }
    if (pluginMgr.isRegistryAu(au)) {
      if (!isCrawlPlugins()) {
	throw new NotEligibleException("Configuration does not allow plugin registry crawls")
          .setWrongService();
      }
    } else {
      if (!isCrawlNonPlugins()) {
	throw new NotEligibleException("Configuration allows only plugin registry crawls")
          .setWrongService();
      }
    }
    checkEligibleToQueueNewContentCrawl(au);
  }

  public boolean isEligibleForNewContentCrawl(ArchivalUnit au) {
    try {
      checkEligibleForNewContentCrawl(au);
      return true;
    } catch (NotEligibleException e) {
      return false;
    }
  }

  public CrawlerStatus startNewContentCrawl(ArchivalUnit au, CrawlManager.Callback cb,
                                   Object cookie) {
    return startNewContentCrawl(au, 0, cb, cookie);
  }

  public CrawlerStatus startNewContentCrawl(ArchivalUnit au, int priority,
                                   CrawlManager.Callback cb,
                                   Object cookie) {
    if (au == null) {
      throw new IllegalArgumentException("Called with null AU");
    }

    CrawlerStatus crawlerStatus = null;

    try {
      crawlerStatus = new CrawlerStatus(au, au.getStartUrls(), null);
    } catch (RuntimeException e) {
      String errorMessage = "Cannot create crawler status: " + au;
      logger.warning(errorMessage, e);
      notifyCrawlFailed(cb,cookie, null);
      throw e;
    }

    if (!crawlerEnabled) {
      String errorMessage = "Crawler disabled, not crawling: " + au;
      logger.warning(errorMessage);
      crawlerStatus.setCrawlStatus(Crawler.STATUS_DISABLED, errorMessage);
      notifyCrawlFailed(cb,cookie, crawlerStatus);
      return crawlerStatus;
    }

    CrawlReq req;
    try {
      req = new CrawlReq(au, cb, cookie, crawlerStatus);
      req.setPriority(priority);
    } catch (RuntimeException e) {
      logger.error("Couldn't create CrawlReq: " + au, e);
      crawlerStatus.setCrawlStatus(Crawler.STATUS_ERROR, e.getMessage());
      notifyCrawlFailed(cb,cookie, crawlerStatus);
      return crawlerStatus;
    }
    return startNewContentCrawl(req);
  }
  void notifyCrawlFailed(Callback cb, Object cookie, CrawlerStatus status) {
    callCallback(cb, cookie, false, status);
  }

  /**
   * Starts a new-content crawl, using the configured value of the use-on-demand
   * parameter.
   * 
   * @param req A CrawlReq with the specification of the crawl to be started.
   * @return a CrawlerStatus with status information regarding the crawler used
   *         for the crawl.
   */
  public CrawlerStatus startNewContentCrawl(CrawlReq req) {
    if (req.getAu() == null) {
      throw new IllegalArgumentException("Called with null AU");
    }
    if (!crawlerEnabled) {
      String errorMessage = "Crawler disabled, not crawling: " + req.getAu();
      CrawlerStatus cs = req.getCrawlerStatus();
      cs.setCrawlStatus(Crawler.STATUS_DISABLED,errorMessage);
      notifyCrawlFailed(req.getCb(),req.getCookie(), cs);
      return cs;
    }
    if (paramOdc) {
      enqueueHighPriorityCrawl(req);
      return req.getCrawlerStatus();
    } else {
      if (!isEligibleForNewContentCrawl(req.getAu())) {
        CrawlerStatus cs = req.getCrawlerStatus();
        cs.setCrawlStatus(Crawler.STATUS_INELIGIBLE,
          "Archival Unit is not eligible for a new-content crawl");
        notifyCrawlFailed(req.getCb(),req.getCookie(), cs);
        return cs;
      }
      return handReqToPool(req);
    }
  }

  // Prevent the warning below from being output excessively, in case issue
  // 5335 still isn't fixed.
  long msgCounter = 0;

  CrawlerStatus handReqToPool(CrawlReq req) {
    if (!req.isActive()) {
      if (msgCounter++ < 100) {
        logger.warning("Inactive req: " + req);
      } else if ((msgCounter % 1000000) == 0) {
        logger.warning("Inactive req (rpt " + msgCounter + "): " + req);
      }
      removeAuFromQueues(req.getAuId()); // insurance
      req.getCrawlerStatus().setCrawlStatus(Crawler.STATUS_INACTIVE_REQUEST,
	  "The Archival Unit does not exist");
      return req.getCrawlerStatus();
    }

    ArchivalUnit au = req.getAu();
    CrawlManager.Callback cb = req.cb;
    Object cookie = req.cookie;

    Crawler crawler = null;
    CrawlRunner runner = null;
    try {
      crawler = makeFollowLinkCrawler(au, req.getCrawlerStatus());
      crawler.setCrawlReq(req);
      runner = new CrawlRunner(crawler, cb, cookie,
          getNewContentRateLimiter(au),
          newContentStartRateLimiter);
      // To avoid race, must add to running crawls before starting
      // execution
      addToRunningCrawls(au, crawler);
      if (paramOdc) {
        // Add status first.  execute might not return for a long time, and
        // we're expecting this crawl to be accepted.
        cmStatus.addCrawlStatus(crawler.getCrawlerStatus());
        execute(runner);
        return crawler.getCrawlerStatus();
      } else {
        // Add to status only if successfully queued or started.  (No
        // race here; appearance in status might be delayed.)
        execute(runner);
        cmStatus.addCrawlStatus(crawler.getCrawlerStatus());
        return crawler.getCrawlerStatus();
      }
    } catch (InterruptedException e) {
      if (!isShuttingDown()) {
        // thrown by pool if can't execute (pool & queue full, or pool full
        // and no queue.  In on-demand mode should throw only on shutdown.)
        String crawlerRunner =
            (crawler == null ? "no crawler" : crawler.toString()) + " " +
                (runner == null ? "no runner" : runner.toString());
        if (e.getMessage() != null &&
            e.getMessage().endsWith("Pool is blocked")) {
          logger.warning("Couldn't start/schedule " + au + " crawl: " +
              e.toString() + " " + crawlerRunner);
        } else {
          logger.warning("Couldn't start/schedule " + au + " crawl" + " " +
              crawlerRunner, e);
        }
      }
      removeFromRunningCrawls(crawler);
      CrawlerStatus cs = req.getCrawlerStatus();
      cs.setCrawlStatus(Crawler.STATUS_INTERRUPTED,
        "The request could not be completed");
      notifyCrawlFailed(req.getCb(),req.getCookie(), cs);
      return cs;
    } catch (RuntimeException e) {
      String crawlerRunner =
          (crawler == null ? "no crawler" : crawler.toString()) + " " +
              (runner == null ? "no runner" : runner.toString());
      String msg = "Unexpected error attempting to start/schedule " + au +
        " crawl" + " " + crawlerRunner;
      logger.error(msg, e);
      CrawlerStatus cs = crawler.getCrawlerStatus();
      cmStatus.removeCrawlerStatusIfPending(cs);
      removeFromRunningCrawls(crawler);
      cs.setCrawlStatus(Crawler.STATUS_ERROR,
        "Unexpected error");
      notifyCrawlFailed(req.getCb(),req.getCookie(), cs);
      return req.getCrawlerStatus();
    }
  }

  //method that calls the callback and catches any exception
  private void callCallback(CrawlManager.Callback cb, Object cookie,
                                   boolean successful, CrawlerStatus status) {
    if (cb != null) {
      try {
        cb.signalCrawlAttemptCompleted(successful, cookie, status);
      } catch (Exception e) {
        logger.error("Crawl callback threw", e);
      }
    }
<<<<<<< HEAD
    if (jmsProducer != null) {
      CrawlEvent event;
      if (Objects.equals(status.type, Crawler.Type.NEW_CONTENT.name())) {
        event = new CrawlEvent(CrawlEvent.Type.CrawlAttemptComplete, cookie, successful, status);
      } else {
        event = new CrawlEvent(CrawlEvent.Type.RepairCrawlComplete, cookie, successful, status);
      }
      if (logger.isDebug2()) logger.debug2("CrawlEvent " + event);
      sendCrawlEvent(event);
    }
=======
    CrawlEvent event = new CrawlEvent(CrawlEvent.Type.CrawlAttemptComplete,cookie, successful, status);
    if (logger.isDebug2()) logger.debug2("CrawlEvent " + event);
    sendCrawlEvent(event);
>>>>>>> 7b5caa89
  }

  protected Crawler makeFollowLinkCrawler(ArchivalUnit au,
      CrawlerStatus crawlerStatus) {
    logger.debug("Creating FollowLinkCrawler for " + au + ", crawlerStatus "
      + crawlerStatus);
    FollowLinkCrawler nc =
        new FollowLinkCrawler(au, AuUtil.getAuState(au));
    crawlerStatus.setType(nc.getTypeString());
    nc.setCrawlerStatus(crawlerStatus);
    nc.setCrawlManager(this);

    return nc;
  }

  protected Crawler makeRepairCrawler(ArchivalUnit au,
                                      Collection<String> repairUrls) {
    RepairCrawler rc = new RepairCrawler(au, AuUtil.getAuState(au),
        repairUrls);
    rc.setCrawlManager(this);
    return rc;
  }

  static String makeThreadName(Crawler crawler) {
    return AuUtil.getThreadNameFor(getThreadNamePrefix(crawler),
        crawler.getAu());
  }

  static String getThreadNamePrefix(Crawler crawler) {
    return crawler.getType().toString() + " Crawl";
  }

  private static int createIndex = 0;

  public class CrawlRunner extends LockssRunnable {
    private Object cookie;
    private Crawler crawler;
    private CrawlManager.Callback cb;
    private RateLimiter auRateLimiter;
    private RateLimiter startRateLimiter;
    private int sortOrder;

    private CrawlRunner(Crawler crawler,
                        CrawlManager.Callback cb,
                        Object cookie,
                        RateLimiter auRateLimiter) {
      this(crawler, cb, cookie, auRateLimiter, null);
    }

    private CrawlRunner(Crawler crawler,
                        CrawlManager.Callback cb,
                        Object cookie,
                        RateLimiter auRateLimiter,
                        RateLimiter startRateLimiter) {
      super(makeThreadName(crawler));
      this.cb = cb;
      this.cookie = cookie;
      this.crawler = crawler;
      this.auRateLimiter = auRateLimiter;
      this.startRateLimiter = startRateLimiter;
      // queue in order created
      this.sortOrder = ++createIndex;
      if (crawler.getAu() instanceof RegistryArchivalUnit) {
        // except for registry AUs, which always come first
        sortOrder = -sortOrder;
      }
    }

    public String toString() {
      return "[CrawlRunner: " + crawler.getAu() + "]";
    }

    public Crawler getCrawler() {
      return crawler;
    }

    public int getSortOrder() {
      return sortOrder;
    }

    public void lockssRun() {
      //pull out of thread
      boolean crawlSuccessful = false;
      if (logger.isDebug3()) {
        logger.debug3("Runner started");
      }
      try {
        if (!crawlerEnabled) {
          crawler.getCrawlerStatus().setCrawlStatus(Crawler.STATUS_ABORTED,
              "Crawler disabled");
          nowRunning();
          // exit immediately
        } else {
          setPriority(PRIORITY_PARAM_CRAWLER, PRIORITY_DEFAULT_CRAWLER);
          crawler.setWatchdog(this);
          startWDog(WDOG_PARAM_CRAWLER, WDOG_DEFAULT_CRAWLER);
          // don't record event if crawl is going to abort immediately
          if (crawler.getAu().inCrawlWindow()) {
            if (auRateLimiter != null) {
              auRateLimiter.event();
            }
          }
          nowRunning();

          if (startRateLimiter != null) {
            // Use RateLimiter to ensure at least a small amount of time
            // between crawl starts, so they don't start out doing their
            // fetches in synch.  This imposes an arbitrary ordering on
            // crawl threads that are ready to start.
            synchronized (startRateLimiter) {
              startRateLimiter.waitUntilEventOk();
              instrumentBeforeStartRateLimiterEvent(crawler);
              startRateLimiter.event();
              if (logger.isDebug3()) {
                logger.debug3("Proceeding from start rate limiter");
              }
            }
          }
          crawlSuccessful = crawler.doCrawl();

          if (!crawlSuccessful && !crawler.getAu().inCrawlWindow()) {
            // If aborted due to crawl window, undo the charge against its
            // rate limiter so it can start again when window opens
            if (auRateLimiter != null) {
              auRateLimiter.unevent();
            }
          }
        }
      } catch (InterruptedException ignore) {
        // no action
      } finally {
        removeFromRunningCrawls(crawler);
        cmStatus.incrFinished(crawlSuccessful);
        CrawlerStatus cs = crawler.getCrawlerStatus();
        cmStatus.touchCrawlStatus(cs);
        signalAuEvent(crawler, cs);
        // must call callback before sealing counters.  V3Poller relies
        // on fetched URL list
        callCallback(cb, cookie, crawlSuccessful, cs);
        if (cs != null) {
          cs.sealCounters();
        }
        setThreadName(getThreadNamePrefix(crawler) + ": idle");
      }
    }
  }

  private void signalAuEvent(Crawler crawler, CrawlerStatus cs) {
    final ArchivalUnit au = crawler.getAu();
    final AuEvent.ContentChangeInfo chInfo = new AuEvent.ContentChangeInfo();
    Collection<String> mimeTypes = cs.getMimeTypes();
    if (mimeTypes != null) {
      Map<String, Integer> mimeCounts = new HashMap<String, Integer>();
      for (String mimeType : mimeTypes) {
        mimeCounts.put(mimeType, cs.getMimeTypeCtr(mimeType).getCount());
      }
      chInfo.setMimeCounts(mimeCounts);
    }
    int num = cs.getNumFetched();
    chInfo.setNumUrls(num);
    if (crawler.isWholeAU()) {
      chInfo.setType(AuEvent.ContentChangeInfo.Type.Crawl);
    } else {
      chInfo.setType(AuEvent.ContentChangeInfo.Type.Repair);
      chInfo.setUrls(cs.getUrlsFetched());
    }
    chInfo.setComplete(!cs.isCrawlError());
    AuEvent event =
        AuEvent.forAu(au, AuEvent.Type.ContentChanged).setChangeInfo(chInfo);
    pluginMgr.signalAuEvent(au, event);
  }


  private  void sendCrawlEvent(CrawlEvent event) {
    if (jmsProducer != null) {
      switch (event.getEvtType()) {
        case CrawlAttemptComplete:
<<<<<<< HEAD
        case RepairCrawlComplete:
=======
>>>>>>> 7b5caa89
          try {
            jmsProducer.sendMap(event.toMap());
          } catch (JMSException e) {
            logger.error("Couldn't send CrawlAttemptComplete notification", e);
          }
        default:
          // do nothing
      }
    }
  }

  // For testing only.  See TestCrawlManagerImpl
  protected void instrumentBeforeStartRateLimiterEvent(Crawler crawler) {
  }

  // Crawl starter thread.

  private CrawlStarter crawlStarter = null;
  private boolean isCrawlStarterRunning = false;

  public boolean isCrawlStarterEnabled() {
    return crawlStarterEnabled;
  }

  public void enableCrawlStarter() {
    if (crawlStarter != null) {
      logger.debug("Crawl starter already running; stopping old one first");
      disableCrawlStarter();
    }
    if (crawlStarterEnabled && paramStartCrawlsInterval > 0) {
      logger.info("Starting crawl starter");
      crawlStarter = new CrawlStarter();
      new Thread(crawlStarter).start();
      isCrawlStarterRunning = true;
    } else {
      logger.info("Crawl starter not enabled");
    }
  }

  public void disableCrawlStarter() {
    if (crawlStarter != null) {
      logger.info("Stopping crawl starter");
      crawlStarter.stopCrawlStarter();
      crawlStarter.waitExited(Deadline.in(Constants.SECOND));
      crawlStarter = null;
    }
    isCrawlStarterRunning = false;
  }

  public boolean isCrawlStarterRunning() {
    return isCrawlStarterRunning;
  }

  /**
   * Orders CrawlRunners according to the sort order they specify
   */
  static class CrawlQueueComparator implements Comparator {
    public int compare(Object a, Object b) {
      CrawlManagerImpl.CrawlRunner ra = (CrawlManagerImpl.CrawlRunner) a;
      CrawlManagerImpl.CrawlRunner rb = (CrawlManagerImpl.CrawlRunner) b;
      return ra.getSortOrder() - rb.getSortOrder();
    }
  }

  private class CrawlStarter extends LockssRunnable {
    private volatile boolean goOn = true;

    private CrawlStarter() {
      super("CrawlStarter");
    }

    public void lockssRun() {
      setPriority(PRIORITY_PARAM_CRAWLER, PRIORITY_DEFAULT_CRAWLER);
      // Crawl start interval is configurable, so watchdog timeout would
      // have to be also.  Crawl starter is so simple; not sure it really
      // needs a watchdog.
//       startWDog(WDOG_PARAM_CRAWL_STARTER, WDOG_DEFAULT_CRAWL_STARTER);
      triggerWDogOnExit(true);

      if (goOn) {
        try {
          if (paramOdc) {
            startOneWait.expireIn(paramStartCrawlsInitialDelay);
            cmStatus.setNextCrawlStarter(startOneWait);
            startOneWait.sleep();
	    // Can't do anything until repository is ready
	    waitForRepo(Deadline.MAX);
          } else {
            logger.debug("Waiting until AUs started");
            waitUntilAusStarted();
            logger.debug3("AUs started");
            Deadline initial = Deadline.in(paramStartCrawlsInitialDelay);
            cmStatus.setNextCrawlStarter(initial);
            initial.sleep();
          }
        } catch (InterruptedException e) {
          // just wakeup, check for exit and start running
        }
      }
      while (goOn) {
// 	pokeWDog();
        try {
          if (paramOdc) {
            startOneCrawl();
          } else {
            startSomeCrawls();
            Deadline timer = Deadline.in(paramStartCrawlsInterval);
            cmStatus.setNextCrawlStarter(timer);
            if (goOn) {
              try {
                timer.sleep();
              } catch (InterruptedException e) {
                // just wakeup and check for exit
              }
            }
            cmStatus.setNextCrawlStarter(null);
          }
        } catch (InterruptedException e) {
          // just wakeup and check for exit
        }
      }
      if (!goOn) {
        triggerWDogOnExit(false);
      }
    }

    private void stopCrawlStarter() {
      goOn = false;
      interruptThread();
    }
  }

  // Separate so can override for testing
  void waitUntilAusStarted() throws InterruptedException {
    getDaemon().waitUntilAusStarted();
  }

  // Separate so can override for testing
  boolean areAusStarted() {
    // may be called before service is started (from setConfig())
    return pluginMgr != null && pluginMgr.areAusStarted();
  }

  static String UNSHARED_RATE_KEY = "Un-SharED";

  long paramRebuildCrawlQueueInterval = DEFAULT_REBUILD_CRAWL_QUEUE_INTERVAL;
  long paramQueueRecalcAfterNewAu = DEFAULT_QUEUE_RECALC_AFTER_NEW_AU;
  long paramQueueEmptySleep = DEFAULT_QUEUE_EMPTY_SLEEP;
  int paramUnsharedQueueMax = DEFAULT_UNSHARED_QUEUE_MAX;
  int paramSharedQueueMax = DEFAULT_SHARED_QUEUE_MAX;
  int paramFavorUnsharedRateThreads = DEFAULT_FAVOR_UNSHARED_RATE_THREADS;
  CrawlOrder paramCrawlOrder = DEFAULT_CRAWL_ORDER;

  Deadline timeToRebuildCrawlQueue = Deadline.in(0);
  Deadline startOneWait = Deadline.in(0);
  Map<String, CrawlReq> highPriorityCrawlRequests = new ListOrderedMap();
  Comparator CPC = new CrawlPriorityComparator();

  Object queueLock = new Object();  // lock for sharedRateReqs and
  // unsharedRateReqs
  MultiCrawlPriorityMap sharedRateReqs = new MultiCrawlPriorityMap();
  BoundedTreeSet unsharedRateReqs =
      new BoundedTreeSet(paramUnsharedQueueMax, CPC);

  class MultiCrawlPriorityMap extends MultiValueMap {
    MultiCrawlPriorityMap() {
      super(new HashMap(), new org.apache.commons.collections4.Factory() {
        public Object create() {
          return new BoundedTreeSet(paramSharedQueueMax, CPC);
        }
      });
    }
  }

  boolean windowOkToStart(CrawlWindow window) {
    if (window == null) {
      return true;
    }
    if (!window.canCrawl()) {
      return false;
    }
    Date soon = new Date(TimeBase.nowMs() + paramMinWindowOpenFor);
    return window.canCrawl(soon);
  }

  // Force queues to be rebuilt. Overkill, but easy and this hardly
  // ever happens
  void removeAuFromQueues(ArchivalUnit au) {
    removeAuFromQueues(au.getAuId());
  }

  // Force queues to be rebuilt. Overkill, but easy and this hardly
  // ever happens
  void removeAuFromQueues(String auid) {
    synchronized (highPriorityCrawlRequests) {
      highPriorityCrawlRequests.remove(auid);
    }
    forceQueueRebuild();
  }

  private void forceQueueRebuild() {
    timeToRebuildCrawlQueue.expire();
  }

  // Force queues to be rebuilt. Overkill, but easy and this hardly
  // ever happens
  void removeAllAusFromQueues() {
    synchronized (highPriorityCrawlRequests) {
      highPriorityCrawlRequests.clear();
    }
    forceQueueRebuild();
  }

  CrawlReq nextReq() throws InterruptedException {
    boolean rebuilt = false;

    if (timeToRebuildCrawlQueue.expired()) {
      rebuildCrawlQueue();
      rebuilt = true;
    }
    CrawlReq res = nextReqFromBuiltQueue();
    if (res != null) {
      return res;
    }
    if (!rebuilt && isWorthRebuildingQueue()) {
      rebuildCrawlQueue();
    }
    return nextReqFromBuiltQueue();
  }

  // true if any pool that now has unused crawl capacity, has additional
  // AUs that weren't added to its queue at the last queue rebuild.
  boolean isWorthRebuildingQueue() {
    Bag runKeys = copySharedRunKeys();
    for (Map.Entry<String, MutableInt> ent : poolEligible.entrySet()) {
      int additionalEligible = ent.getValue().intValue();
      if (additionalEligible <= 0) {
        continue;
      }
      String rateKey = ent.getKey();
      if (rateKey == UNSHARED_RATE_KEY) {
        logger.debug2("Pool " + rateKey + ", addtl eligible: " +
            additionalEligible);
        return true;
      } else {
        logger.debug2("Pool " + rateKey +
            ", size " + getCrawlPoolSize(rateKey) +
            ", running " + runKeys.getCount(rateKey) +
            ", addtl eligible: " + additionalEligible);
        if (getCrawlPoolSize(rateKey) > (runKeys.getCount(rateKey))) {
          return true;
        }
      }
    }
    return false;
  }

  CrawlReq nextReqFromBuiltQueue() {
    Bag runKeys = copySharedRunKeys();
    synchronized (queueLock) {
      if (logger.isDebug3()) {
        logger.debug3("nextReqFromBuiltQueue(), " +
            sharedRateReqs.size() + " shared, " +
            unsharedRateReqs.size() + " unshared, " +
            " runKeys: " + runKeys);
      }
      // preferentially start those with shared rate limiters, but give
      // unshared a minimum number of threads

      BoundedTreeSet finalSort = new BoundedTreeSet(1, CPC);
      for (Iterator iter = sharedRateReqs.entrySet().iterator();
           iter.hasNext(); ) {
        Map.Entry<String, TreeSet> ent = (Map.Entry) iter.next();
        String rateKey = ent.getKey();
        int poolSize = getCrawlPoolSize(rateKey);
        if (logger.isDebug3()) {
          logger.debug3("Rate key: " + rateKey + ", pool: " + poolSize +
              ", current: " + runKeys.getCount(rateKey));
        }
        if (runKeys.getCount(rateKey) >= poolSize) {
          continue;
        }
        CrawlReq req = (CrawlReq) ent.getValue().first();
        if (logger.isDebug3()) {
          logger.debug3("Adding to final sort: " + req);
        }
        finalSort.add(req);
      }

      if (!unsharedRateReqs.isEmpty() &&
          (finalSort.isEmpty() ||
              runKeys.size() >= (paramMaxPoolSize -
                  paramFavorUnsharedRateThreads) ||
              ((CrawlReq) unsharedRateReqs.first()).isHiPri())) {
        CrawlReq req = (CrawlReq) unsharedRateReqs.first();
        if (logger.isDebug3()) {
          logger.debug3("Adding to final sort: " + req);
        }
        finalSort.add(req);
      }
      if (finalSort.isEmpty()) {
        if (logger.isDebug3()) {
          logger.debug3("nextReqFromBuiltQueue(): null, " +
              sharedRateReqs.size() + " shared");
        }
        return null;
      }
      CrawlReq bestReq = (CrawlReq) finalSort.first();
      sharedRateReqs.removeMapping(bestReq.getRateKey(), bestReq);
      unsharedRateReqs.remove(bestReq);
      logger.debug3("nextReqFromBuiltQueue: " + bestReq);
      return bestReq;
    }
  }

  int getCrawlPoolSize(String key) {
    if (concurrentCrawlLimitMap != null
        && concurrentCrawlLimitMap.containsKey(key)) {
      return concurrentCrawlLimitMap.get(key);
    } else {
      return 1;
    }
  }

  Bag copySharedRunKeys() {
    return copyRunKeys(true);
  }

  Bag copyRunKeys() {
    return copyRunKeys(false);
  }

  Bag copyRunKeys(boolean sharedOnly) {
    synchronized (runningCrawlersLock) {
      Bag res = new HashBag();
      for (Map.Entry<String, PoolCrawlers> ent : poolMap.entrySet()) {
        PoolCrawlers pc = ent.getValue();
        if (sharedOnly && !pc.isShared()) {
          continue;
        }
        int sum = 0;
        for (CrawlRateLimiter crl : pc.crls) {
          sum += crl.getNewContentCount();
        }
        res.add(ent.getKey(), sum);
      }
      return res;
    }
  }

  public Collection<CrawlReq> getPendingQueue() {
    Collection runKeys = copyRunKeys();
    TreeSet<CrawlReq> finalSort = new TreeSet(CPC);
    synchronized (highPriorityCrawlRequests) {
      finalSort.addAll(highPriorityCrawlRequests.values());
    }
    synchronized (queueLock) {
      for (Iterator iter = sharedRateReqs.entrySet().iterator();
           iter.hasNext(); ) {
        Map.Entry ent = (Map.Entry) iter.next();
        Object rateKey = ent.getKey();
        if (runKeys.contains(rateKey)) {
          // mark it somehow
        }
        finalSort.addAll((TreeSet) ent.getValue());
      }
      finalSort.addAll(unsharedRateReqs);
    }
    return finalSort;
  }

  void enqueueHighPriorityCrawl(CrawlReq req) {
    logger.debug("enqueueHighPriorityCrawl(" + req.getAu() + ")");
    synchronized (highPriorityCrawlRequests) {
      highPriorityCrawlRequests.put(req.getAuId(), req);
    }
    forceQueueRebuild();
    startOneWait.expire();
  }

  public void rebuildQueueSoon() {
    if (startOneWait.expired()) {
      // If already time to run ensure queue gets rebuilt
      forceQueueRebuild();
    } else {
      // Don't push forward if already expired.
      if (!timeToRebuildCrawlQueue.expired()) {
        timeToRebuildCrawlQueue.expireIn(paramQueueRecalcAfterNewAu);
      }
      startOneWait.expireIn(paramQueueRecalcAfterNewAu);
    }
  }

  void rebuildCrawlQueue() {
    timeToRebuildCrawlQueue.expireIn(paramRebuildCrawlQueueInterval);
    long startTime = TimeBase.nowMs();
    rebuildCrawlQueue0();
    logger.debug("rebuildCrawlQueue(): " +
        StringUtil.timeIntervalToString(TimeBase.msSince(startTime)));
  }

  void rebuildCrawlQueue0() {
    int ausWantCrawl = 0;
    int ausEligibleCrawl = 0;
    synchronized (queueLock) {
      poolEligible.clear();
      unsharedRateReqs.clear();
      unsharedRateReqs.setMaxSize(paramUnsharedQueueMax);
      sharedRateReqs.clear();
      for (ArchivalUnit au : (areAusStarted()
          ? pluginMgr.getAllAus()
          : getHighPriorityAus())) {
        try {
          CrawlReq req;
          synchronized (highPriorityCrawlRequests) {
            req = highPriorityCrawlRequests.get(au.getAuId());
            if (req != null && !req.isActive()) {
              logger.warning("Found inactive req on queue: " + req);
              continue;
            }
          }
          if ((req != null || shouldCrawlForNewContent(au))) {
            ausWantCrawl++;
            if (isEligibleForNewContentCrawl(au)) {
              if (req == null) {
        	CrawlerStatus crawlerStatus =
        	    new CrawlerStatus(au, au.getStartUrls(), null);
                req = new CrawlReq(au, crawlerStatus);
                setReqPriority(req);
              }
              if (req.priority > MIN_CRAWL_PRIORITY) {
                ausEligibleCrawl++;
                String rateKey = req.getRateKey();
                if (rateKey == null) {
                  unsharedRateReqs.add(req);
                  incrPoolEligible(UNSHARED_RATE_KEY);
                  if (logger.isDebug3()) {
                    logger.debug3("Added to queue: null, " + req);
                  }
                } else {
                  sharedRateReqs.put(rateKey, req);
                  incrPoolEligible(rateKey);
                  if (logger.isDebug3()) {
                    logger.debug3("Added to pool queue: " + rateKey +
                        ", " + req);
                  }
                }
              }
            }
          }
        } catch (RuntimeException e) {
          logger.warning("Checking for crawlworthiness: " + au.getName(), e);
          // ignore AU if it caused an error
        }
      }
    }
    adjustEligibleCounts();
    cmStatus.setWaitingCount(ausWantCrawl);
    cmStatus.setEligibleCount(ausEligibleCrawl);
  }

  void incrPoolEligible(String pool) {
    MutableInt n = poolEligible.get(pool);
    if (n == null) {
      n = new MutableInt();
      poolEligible.put(pool, n);
    }
    n.add(1);
  }

  // called within synchronized (queueLock) {...}

  private void adjustEligibleCounts() {
    for (Map.Entry<String, MutableInt> ent : poolEligible.entrySet()) {
      String poolKey = ent.getKey();
      if (poolKey == UNSHARED_RATE_KEY) {
        ent.getValue().subtract(unsharedRateReqs.getMaxSize());
      } else {
        Set poolQueue = (Set) sharedRateReqs.get(poolKey);
        if (poolQueue != null) {
          ent.getValue().subtract(poolQueue.size());
        }
      }
      logger.debug2("Additional Eligible: " + poolKey + ": " + ent.getValue());
    }
  }

  List<ArchivalUnit> getHighPriorityAus() {
    synchronized (highPriorityCrawlRequests) {
      List<ArchivalUnit> res = new ArrayList<ArchivalUnit>();
      for (CrawlReq req : highPriorityCrawlRequests.values()) {
        if (req.isActive()) {
          res.add(req.getAu());
        }
      }
      return res;
    }
  }

  void setReqPriority(CrawlReq req) {
    int pri = getAuPriority(req.getAu());
    if (pri != 0) {
      if (logger.isDebug3()) {
        logger.debug3("Crawl priority: " + pri + ": " + req.getAu().getName());
      }
      req.setPriority(pri);
    }
  }

  public int getAuPriority(ArchivalUnit au) {
    return getAuPriority(au, Integer.MAX_VALUE);
  }

  public int getAuPriority(ArchivalUnit au, int maxPri) {
    return Math.round(crawlPriorityAuMap.getMatch(au, crawlPriorityAuidMap.getMatch(au.getAuId(), 0, maxPri), (float)maxPri));
  }

  /**
   * Orders AUs (wrapped in CrawlReq) by crawl priority:<ol>
   * <li>Explicit request priority
   * <li>Plugin registry AUs
   * <li>Crawl window reopened
   * <li>if crawlOrder==CreationDate:<ol>
   * <li>AU Creation date
   * <li>AUID
   * </ol>
   * <li>Least recent crawl attempt
   * <li>Least recent crawl success
   * </ol>
   */
  class CrawlPriorityComparator implements Comparator {
    // Comparator should not reference NodeManager, etc., else all sorted
    // collection insertions, etc. must be protected against
    // NoSuchAuException
    public int compare(Object o1, Object o2) {
      CrawlReq r1 = (CrawlReq) o1;
      CrawlReq r2 = (CrawlReq) o2;

      if (r1 == r2) {
        return 0;
      }
      // An AU may be deleted at any point here.  Avoid NPEs by getting all
      // info before inactive check.
      ArchivalUnit au1 = r1.getAu();
      ArchivalUnit au2 = r2.getAu();
      AuState aus1 = r1.getAuState();
      AuState aus2 = r2.getAuState();

      // ensure reqs representing inactive AUs sort last
      if (!r1.isActive()) {
        if (!r2.isActive()) {
          // doesn't matter, but must return consistent order
          return r1.getAuId().compareTo(r2.getAuId());
        } else {
          return 1;
        }
      } else {
        if (!r2.isActive()) {
          return -1;
        }
      }

      CompareToBuilder ctb =
          new CompareToBuilder()
              .append(-r1.priority, -r2.priority)
              .append(!(au1 instanceof RegistryArchivalUnit),
                  !(au2 instanceof RegistryArchivalUnit))
              .append(previousResultOrder(aus1.getLastCrawlResult()),
                  previousResultOrder(aus2.getLastCrawlResult()));
      switch (paramCrawlOrder) {
        case CreationDate:
          ctb.append(aus1.getAuCreationTime(), aus2.getAuCreationTime());
          ctb.append(au1.getAuId(), au2.getAuId());
          break;
        case CrawlDate:
        default:
          ctb
              .append(aus1.getLastCrawlAttempt(), aus2.getLastCrawlAttempt())
              .append(aus1.getLastCrawlTime(), aus2.getLastCrawlTime())
// 	  .append(au1.toString(), au2.toString())
              .append(System.identityHashCode(r1), System.identityHashCode(r2));
          break;
      }
      return ctb.toComparison();
    }

    int previousResultOrder(int crawlResult) {
      final int DEFAULT = 2;
      switch (crawlResult) {
        case Crawler.STATUS_WINDOW_CLOSED:
          return 0;
        case Crawler.STATUS_RUNNING_AT_CRASH:
          return paramRestartAfterCrash ? 1 : DEFAULT;
        default:
          return DEFAULT;
      }
    }
  }


  boolean startOneCrawl() throws InterruptedException {
    startOneWait.expireIn(paramQueueEmptySleep);
    if (crawlerEnabled) {
      CrawlReq req = nextReq();
      if (req != null) {
        startCrawl(req);
        return true;
      }
    }
    cmStatus.setNextCrawlStarter(startOneWait);
    while (!startOneWait.expired()) {
      try {
        startOneWait.sleep();
      } catch (InterruptedException e) {
        // just wakeup and check
      }
    }
    return false;
  }

  // Each invocation of startSomeCrawls() tries to fill queue with AUs that
  // need a crawl.  The same random iterator is used across multiple
  // invocations to ensure we examine all AUs before starting over with a
  // new random order.

  private Iterator crawlStartIter = null;

  void startSomeCrawls() {
    if (crawlerEnabled && (poolQueue != null)) {
      if (poolQueue.size() < paramPoolQueueSize) {
        logger.debug("Checking for AUs that need crawls");
        // get a new iterator if don't have one or if have exhausted
        // previous one
        if (crawlStartIter == null || !crawlStartIter.hasNext()) {
          crawlStartIter = pluginMgr.getRandomizedAus().iterator();
        }
        for (Iterator iter = pluginMgr.getAllRegistryAus().iterator();
             iter.hasNext() && poolQueue.size() < paramPoolQueueSize; ) {
          ArchivalUnit au = (ArchivalUnit) iter.next();
          possiblyStartCrawl(au);
        }
        while (crawlStartIter.hasNext() &&
            poolQueue.size() < paramPoolQueueSize) {
          ArchivalUnit au = (ArchivalUnit) crawlStartIter.next();
          if (!isInternalAu(au)) {
            possiblyStartCrawl(au);
          }
        }
      }
    }
  }

  void possiblyStartCrawl(ArchivalUnit au) {
    try {
      if (shouldCrawlForNewContent(au)) {
        startCrawl(au);
      }
    } catch (IllegalArgumentException e) {
      // XXX When NoSuchAuException is created, this should catch that
      logger.warning("AU disappeared: " + au.getName());
    }
  }


  CrawlerStatus startCrawl(ArchivalUnit au) {
    CrawlManager.Callback rc = null;
    return startNewContentCrawl(au, rc, null);
  }

  void startCrawl(CrawlReq req) {
    ArchivalUnit au = req.getAu();
    try {
      // doesn't return until thread available for next request
      handReqToPool(req);
    } catch (RuntimeException e) {
      logger.warning("Starting crawl: " + au.getName(), e);
    }
  }

  boolean shouldCrawlForNewContent(ArchivalUnit au) {
    try {
      boolean res = au.shouldCrawlForNewContent(AuUtil.getAuState(au));
      if (logger.isDebug3()) {
        logger.debug3("Should " + (res ? "" : "not ") +
            "crawl " + au);
      }
      return res;
    } catch (IllegalArgumentException e) {
      // XXX When NoSuchAuException is created, this should catch that
      logger.warning("AU disappeared: " + au.getName());
    }
    return false;
  }

//  private static class FailingCallbackWrapper
//      implements CrawlManager.Callback {
//    CrawlManager.Callback cb;
//
//    public FailingCallbackWrapper(CrawlManager.Callback cb) {
//      this.cb = cb;
//    }
//
//    public void signalCrawlAttemptCompleted(boolean success,
//                                            Object cookie,
//                                            CrawlerStatus status) {
//      callCallback(cb, cookie, false, null);
//    }
//  }

  /**
   * Return the StatusSource
   */
  public StatusSource getStatusSource() {
    return this;
  }

  //CrawlManager.StatusSource methods

  public CrawlManagerStatus getStatus() {
    return cmStatus;
  }

}<|MERGE_RESOLUTION|>--- conflicted
+++ resolved
@@ -55,11 +55,6 @@
 
 import javax.jms.JMSException;
 
-<<<<<<< HEAD
-=======
-import static org.lockss.state.BaseStateManager.*;
-
->>>>>>> 7b5caa89
 /**
  * Manages crawl queues, starts crawls.
  *
@@ -68,6 +63,7 @@
  */
 public class CrawlManagerImpl extends BaseLockssDaemonManager
     implements CrawlManager, CrawlManager.StatusSource, ConfigurableManager {
+
   private static final Logger logger = Logger.getLogger();
 
   public static final String PREFIX = Configuration.PREFIX + "crawler.";
@@ -169,7 +165,6 @@
   // JMS Notification support
   public static final String JMS_PREFIX = PREFIX + "jms.";
 
-<<<<<<< HEAD
   /** If true, CrawlManager will send notifications of config-changed
    * events
    */
@@ -200,24 +195,6 @@
  private String notificationTopic = DEFAULT_JMS_NOTIFICATION_TOPIC;
   private boolean enableJmsSend = DEFAULT_ENABLE_JMS_SEND;
   private boolean enableJmsReceive = DEFAULT_ENABLE_JMS_RECEIVE;
-=======
-  public static final String PARAM_ENABLE_JMS_NOTIFICATIONS =
-    JMS_PREFIX + "enable";
-  public static final boolean DEFAULT_ENABLE_JMS_NOTIFICATIONS = false;
-
-  /** The jms topic at which Crawl notifications are sent
-   */
-  public static final String PARAM_JMS_NOTIFICATION_TOPIC =
-    JMS_PREFIX + "topic";
-  public static final String DEFAULT_JMS_NOTIFICATION_TOPIC = "CrawlEventTopic";
-
-  /** The jms clientid of the crawl manager.
-   */
-  public static final String DEFAULT_JMS_CLIENT_ID = null;
-
-  private String notificationTopic = DEFAULT_JMS_NOTIFICATION_TOPIC;
-  private boolean enableJmsNotifications = DEFAULT_ENABLE_JMS_NOTIFICATIONS;
->>>>>>> 7b5caa89
   private String clientId = DEFAULT_JMS_CLIENT_ID;
 
 
@@ -541,9 +518,6 @@
     if (paramOdc || paramStartCrawlsInterval > 0) {
       enableCrawlStarter();
     }
-    if (enableJmsNotifications) {
-      startJms();
-    }
   }
 
   /**
@@ -649,7 +623,6 @@
           config.getTimeInterval(PARAM_START_CRAWLS_INITIAL_DELAY,
               DEFAULT_START_CRAWLS_INITIAL_DELAY);
       // JMS support
-<<<<<<< HEAD
       enableJmsSend = config.getBoolean(PARAM_ENABLE_JMS_SEND,
           DEFAULT_ENABLE_JMS_SEND);
       enableJmsReceive = config.getBoolean(PARAM_ENABLE_JMS_RECEIVE,
@@ -660,14 +633,6 @@
       if (enableJmsReceive || enableJmsSend) {
         startJms();
       }
-=======
-      enableJmsNotifications = config.getBoolean(PARAM_ENABLE_JMS_NOTIFICATIONS,
-        DEFAULT_ENABLE_JMS_NOTIFICATIONS);
-      notificationTopic = config.get(PARAM_JMS_NOTIFICATION_TOPIC,
-        DEFAULT_JMS_NOTIFICATION_TOPIC);
-      clientId = config.get(PARAM_JMS_CLIENT_ID, DEFAULT_JMS_CLIENT_ID);
-
->>>>>>> 7b5caa89
       boolean processAborts = false;
       if (changedKeys.contains(PARAM_CRAWL_PRIORITY_AUID_MAP)) {
         installCrawlPriorityAuidMap(config.getList(PARAM_CRAWL_PRIORITY_AUID_MAP,
@@ -742,7 +707,6 @@
   }
 
   void startJms() {
-<<<<<<< HEAD
     if (enableJmsReceive && jmsConsumer == null) {
       setUpJmsReceive(clientId, notificationTopic,
           new MapMessageListener("CrawlEvent Listener"));
@@ -803,12 +767,6 @@
     logger.debug3("unregistering " + hand);
     crawlEventHandlers.remove(hand);
   }
-=======
-    if (jmsProducer == null) {
-      setUpJmsSend(clientId, notificationTopic);
-    }
-  }
->>>>>>> 7b5caa89
 
   public boolean isCrawlerEnabled() {
     return crawlerEnabled;
@@ -1591,7 +1549,6 @@
         logger.error("Crawl callback threw", e);
       }
     }
-<<<<<<< HEAD
     if (jmsProducer != null) {
       CrawlEvent event;
       if (Objects.equals(status.type, Crawler.Type.NEW_CONTENT.name())) {
@@ -1602,11 +1559,6 @@
       if (logger.isDebug2()) logger.debug2("CrawlEvent " + event);
       sendCrawlEvent(event);
     }
-=======
-    CrawlEvent event = new CrawlEvent(CrawlEvent.Type.CrawlAttemptComplete,cookie, successful, status);
-    if (logger.isDebug2()) logger.debug2("CrawlEvent " + event);
-    sendCrawlEvent(event);
->>>>>>> 7b5caa89
   }
 
   protected Crawler makeFollowLinkCrawler(ArchivalUnit au,
@@ -1784,10 +1736,7 @@
     if (jmsProducer != null) {
       switch (event.getEvtType()) {
         case CrawlAttemptComplete:
-<<<<<<< HEAD
         case RepairCrawlComplete:
-=======
->>>>>>> 7b5caa89
           try {
             jmsProducer.sendMap(event.toMap());
           } catch (JMSException e) {
