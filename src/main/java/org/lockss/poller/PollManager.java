--- conflicted
+++ resolved
@@ -44,16 +44,11 @@
 import org.apache.commons.collections4.map.*;
 import org.apache.commons.lang3.mutable.MutableInt;
 import org.lockss.crawler.CrawlEvent;
-<<<<<<< HEAD
 import org.lockss.crawler.CrawlEventHandler;
 import org.lockss.crawler.CrawlManagerImpl;
 import org.lockss.util.rest.crawler.CrawlDesc;
 import org.lockss.util.rest.crawler.CrawlJob;
 import org.lockss.util.rest.crawler.JobStatus;
-=======
-import org.lockss.util.rest.crawler.CrawlDesc;
-import org.lockss.util.rest.crawler.CrawlJob;
->>>>>>> 7b5caa89
 import org.lockss.util.rest.crawler.RestCrawlerClient;
 import org.mortbay.util.B64Code;
 
@@ -321,42 +316,11 @@
   public static final String PARAM_REPAIRER_THRESHOLD =
       V3PREFIX + "repairerThreshold";
   public static final int DEFAULT_REPAIRER_THRESHOLD = 3;
-<<<<<<< HEAD
   public static final String PARAM_ENABLE_CRAWL_NOTIFICATIONS =
       CrawlManagerImpl.PARAM_ENABLE_JMS_RECEIVE;
   public static final boolean DEFAULT_ENABLE_CRAWL_NOTIFICATIONS = false;
   private boolean enableCrawlNotifications = DEFAULT_ENABLE_CRAWL_NOTIFICATIONS;
   private CrawlEventHandler.Base crawlEventHandler;
-=======
-//  JMS Support
-  // JMS notification support
-
-  public static final String JMS_PREFIX = PREFIX + "jms.";
-
-  /** The jms topic at which AuEvent notifications are sent
-   * @ParamRelevance Rare
-   */
-  public static final String PARAM_ENABLE_JMS_NOTIFICATIONS =
-    JMS_PREFIX + "enable";
-  public static final boolean DEFAULT_ENABLE_JMS_NOTIFICATIONS = false;
-
-  /** The jms topic at which CrawlEvent notifications are sent
-   * @ParamRelevance Rare
-   */
-  public static final String PARAM_JMS_NOTIFICATION_TOPIC =
-    JMS_PREFIX + "topic";
-  public static final String DEFAULT_JMS_NOTIFICATION_TOPIC = "CrawlEventTopic";
-
-  /** The jms clientid of the config manager.
-   * @ParamRelevance Rare
-   */
-  public static final String PARAM_JMS_CLIENT_ID = JMS_PREFIX + "clientId";
-  public static final String DEFAULT_JMS_CLIENT_ID = null;
-
-  private String notificationTopic = DEFAULT_JMS_NOTIFICATION_TOPIC;
-  private boolean enableJmsNotifications = DEFAULT_ENABLE_JMS_NOTIFICATIONS;
-  private String clientId = DEFAULT_JMS_CLIENT_ID;
->>>>>>> 7b5caa89
 
   private static EntryManager entryManager = new EntryManager();
 
@@ -626,23 +590,8 @@
     v3Status = new V3PollStatusAccessor();
 
     theRepairPolicy = new RepairPolicy(theDaemon);
-    // setup service binding to send crawl request
-    svcsMgr = theDaemon.getManagerByType(RestServicesManager.class);
-    crawlerServiceBinding = theDaemon.getServiceBinding(ServiceDescr.SVC_CRAWLER);
-    if (crawlerServiceBinding == null ||
-      !svcsMgr.isServiceReady(crawlerServiceBinding)) {
-      crawlerServiceBinding = null;
-      log.debug("No Crawler Service binding, repair functions nonfunctional");
-    }
-    enableJmsNotifications = config.getBoolean(PARAM_ENABLE_JMS_NOTIFICATIONS,
-      DEFAULT_ENABLE_JMS_NOTIFICATIONS);
-    notificationTopic = config.get(PARAM_JMS_NOTIFICATION_TOPIC,
-      DEFAULT_JMS_NOTIFICATION_TOPIC);
-    clientId = config.get(PARAM_JMS_CLIENT_ID, DEFAULT_JMS_CLIENT_ID);
-    if (enableJmsNotifications) {
-      startJms();
-    }
-
+
+    // One time load of an in-memory map of AU IDs to directories.
     preloadStoredPolls();
 
     // Enable the poll starter.
@@ -863,18 +812,13 @@
     }
     if (au != null) {
       try {
-<<<<<<< HEAD
         // Schedule the repair crawl with the crawler service rest client
-=======
-        // Schedule the repair crawl.
->>>>>>> 7b5caa89
         RestCrawlerClient client =
           new RestCrawlerClient(crawlerServiceBinding.getRestStem());
         CrawlDesc desc = new CrawlDesc()
           .auId(au.getAuId())
           .crawlList(pendingPublisherRepairs)
           .crawlKind(CrawlDesc.CrawlKindEnum.REPAIR)
-<<<<<<< HEAD
           .putExtraCrawlerDataItem(POLL_ID_KEY, key);
         CrawlJob crawlJob = client.callCrawl(desc);
         if (crawlJob == null || crawlJob.getJobStatus() == null) {
@@ -892,12 +836,6 @@
             log.error("Repair crawl request for " + au.getName() + " failed: " + statusCode);
             return false;
         }
-=======
-          .putExtraCrawlerDataItem("pollID", key);
-        CrawlJob result = client.callCrawl(desc);
-        log.debug2("result = " + result);
-        //todo - add better error handling
->>>>>>> 7b5caa89
         return true;
       } catch (Exception e) {
         log.error("Cannot schedule repair crawl for " + au.getName(), e);
@@ -905,7 +843,6 @@
     }
     return false;
   }
-<<<<<<< HEAD
   /** Incoming CrawlEvent handler */
   protected void receiveRepairComplete(CrawlEvent event) {
     log.debug("Received notification: " + event);
@@ -915,28 +852,6 @@
       V3Poller poll= (V3Poller) getPoll(pollId);
       if(poll != null) {
         poll.handleRepairResponse(event.isSuccessful(), event.getUrlsFetched());
-=======
-  void startJms() {
-    if (jmsConsumer == null) {
-      setUpJmsReceive(clientId, notificationTopic,
-        new MapMessageListener("CrawlEvent Listener"));
-    }
-  }
-
-  /** Incoming CrawlEvent message */
-  @Override
-  protected void receiveMessage(Map map) {
-    String mapName = (String) map.get(JMS_MAP_NAME);
-    if(mapName.equals(CrawlEvent.Type.CrawlAttemptComplete.name())); {
-      CrawlEvent event = CrawlEvent.fromMap(map);
-      log.debug("Received notification: " + event);
-      Map<String, Object> extraData = event.getExtraData();
-      if(extraData != null) {
-        String pollId = (String)extraData.get("pollID");
-        V3Poller poll= (V3Poller) getPoll(pollId);
-        if(poll != null)
-          poll.handleRepairResponse(event.isSuccessful(), event.getUrlsFetched());
->>>>>>> 7b5caa89
       }
     }
   }
