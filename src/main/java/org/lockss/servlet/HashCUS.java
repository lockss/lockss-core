--- conflicted
+++ resolved
@@ -406,48 +406,11 @@
     case Starting:
     case Running: 
       sb.append("cancelled");
-<<<<<<< HEAD
       break;
     default:
       sb.append("unknown state");
     }
     doCancel(backgroundResult);
-    statusMsg = sb.toString();
-    if (log.isDebug2()) log.debug2(DEBUG_HEADER + "Done.");
-  }
-
-  // Delete
-  void deleteRequest(String reqId) {
-    final String DEBUG_HEADER = "deleteRequest(): ";
-    if (log.isDebug2()) log.debug2(DEBUG_HEADER + "reqId = " + reqId);
-    if (StringUtil.isNullString(reqId)) {
-      errMsg = "Must supply req_id";
-      return;
-    }
-    HasherResult backgroundResult = getResultData(reqId);
-    if (backgroundResult == null) {
-      errMsg = "No such background hash: " + reqId;
-      return;
-    }
-    StringBuilder sb = new StringBuilder();
-    sb.append("Background hash " + reqId + " ");
-    switch (backgroundResult.getRunnerStatus()) {
-    case NotStarted:
-      sb.append("hadn't started ");
-      break;
-    case Init:
-    case Starting:
-    case Running:
-      sb.append("deleted");
-=======
->>>>>>> bcb9d0f8
-      break;
-    default:
-      sb.append("unknown state");
-    }
-    doCancel(backgroundResult);
-<<<<<<< HEAD
-=======
     statusMsg = sb.toString();
     if (log.isDebug2()) log.debug2(DEBUG_HEADER + "Done.");
   }
@@ -480,7 +443,6 @@
       sb.append("unknown state");
     }
     doCancel(backgroundResult);
->>>>>>> bcb9d0f8
 
     FileUtil.safeDeleteFile(backgroundResult.getBlockFile());
     FileUtil.safeDeleteFile(backgroundResult.getRecordFile());
@@ -1112,17 +1074,12 @@
     }
     addResultRow(tbl, "CUSS", result.getCus().getSpec().toString());
     addResultRow(tbl, "Files", Integer.toString(result.getFilesHashed()));
-<<<<<<< HEAD
-    addResultRow(tbl, (params.isFiltered() ? "Filtered size" : "Size"),
-		 Long.toString(result.getBytesHashed()));
-=======
     String sizeStr = Long.toString(result.getBytesHashed());
     if (result.getBytesHashed() >= 1000000) {
       sizeStr += " (" + StringUtil.sizeToString(result.getBytesHashed()) + ")";
     }
     addResultRow(tbl, (params.isFiltered() ? "Filtered size" : "Size"),
                  sizeStr);
->>>>>>> bcb9d0f8
     addResultRow(tbl, "Time",
 	getElapsedString(result.getBytesHashed(), result.getElapsedTime()));
 
