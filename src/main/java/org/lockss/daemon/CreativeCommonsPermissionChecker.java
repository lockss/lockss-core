--- conflicted
+++ resolved
@@ -168,11 +168,7 @@
                             permissionUrl, new MyLinkExtractorCallback());
     } catch (IOException ex) {
       log.error("Exception trying to parse permission URL " + permissionUrl,
-<<<<<<< HEAD
-                   ex);
-=======
                 ex);
->>>>>>> bcb9d0f8
       return false;
     }
     if (foundCcLicense) {
@@ -207,19 +203,6 @@
               if (candidateUrl == null) {
                 break;
               }
-<<<<<<< HEAD
-              if (log.isDebug2()) {
-                log.debug2("CC license URL: " + candidateUrl);
-              }
-              // Already checked that licensePat != null
-              Matcher mat = licensePat.matcher(candidateUrl);
-              if (log.isDebug2()) {
-                log.debug2("Match: " + mat.matches() + ": " + candidateUrl);
-              }
-              if (mat.find()) {
-                foundCcLicense = true;
-              }
-=======
               candidateUrl = candidateUrl.trim();
               log.debug2("Candidate license URL: " + candidateUrl);
               Matcher mat = licensePat.matcher(candidateUrl);
@@ -230,7 +213,6 @@
               else {
                 log.debug2("CC license not found: " + candidateUrl);
               }
->>>>>>> bcb9d0f8
             }
           }
           break;
