/*

Copyright (c) 2000-2019, Board of Trustees of Leland Stanford Jr. University.
All rights reserved.

Redistribution and use in source and binary forms, with or without modification,
are permitted provided that the following conditions are met:

1. Redistributions of source code must retain the above copyright notice, this
list of conditions and the following disclaimer.

2. Redistributions in binary form must reproduce the above copyright notice,
this list of conditions and the following disclaimer in the documentation and/or
other materials provided with the distribution.

3. Neither the name of the copyright holder nor the names of its contributors
may be used to endorse or promote products derived from this software without
specific prior written permission.

THIS SOFTWARE IS PROVIDED BY THE COPYRIGHT HOLDERS AND CONTRIBUTORS "AS IS" AND
ANY EXPRESS OR IMPLIED WARRANTIES, INCLUDING, BUT NOT LIMITED TO, THE IMPLIED
WARRANTIES OF MERCHANTABILITY AND FITNESS FOR A PARTICULAR PURPOSE ARE
DISCLAIMED. IN NO EVENT SHALL THE COPYRIGHT HOLDER OR CONTRIBUTORS BE LIABLE FOR
ANY DIRECT, INDIRECT, INCIDENTAL, SPECIAL, EXEMPLARY, OR CONSEQUENTIAL DAMAGES
(INCLUDING, BUT NOT LIMITED TO, PROCUREMENT OF SUBSTITUTE GOODS OR SERVICES;
LOSS OF USE, DATA, OR PROFITS; OR BUSINESS INTERRUPTION) HOWEVER CAUSED AND ON
ANY THEORY OF LIABILITY, WHETHER IN CONTRACT, STRICT LIABILITY, OR TORT
(INCLUDING NEGLIGENCE OR OTHERWISE) ARISING IN ANY WAY OUT OF THE USE OF THIS
SOFTWARE, EVEN IF ADVISED OF THE POSSIBILITY OF SUCH DAMAGE.

*/

package org.lockss.plugin.base;

import java.io.*;
import java.nio.charset.Charset;
import java.util.*;
import java.security.MessageDigest;
import junit.framework.*;
import org.lockss.plugin.*;
import org.lockss.config.Configuration;
import org.lockss.daemon.*;
import org.lockss.test.*;
import org.lockss.util.*;

import org.lockss.laaws.rs.core.*;
import org.lockss.laaws.rs.model.*;
import org.lockss.laaws.rs.util.*;
import org.apache.http.*;
import org.apache.http.message.*;
import org.springframework.http.HttpHeaders;


/** A place to experiment with the new repository, and document its
 * behavior
 */
public class FuncV2Repo extends LockssTestCase {
  private static final Logger log = Logger.getLogger();

  protected LockssRepository repo;
  protected MockArchivalUnit mau;
  protected MockLockssDaemon theDaemon;
  protected MockPlugin plugin;

  String COLL = "Collection 6A";
  String AUID = "AUID17";

  String url1 = "http://www.example.com/testDir/leaf7";
  String url2 = "http://www.example.com/testDir/leaf2";
  String url3 = "http://www.example.com/testDir/leaf3";
  String url4 = "http://www.example.com/testDir/leaf4";
  String urlparent = "http://www.example.com/testDir";
  String content1 = "test content 1";
  String content2 = "test content 2 longer";
  String badcontent = "this is the wrong content string";


  public void setUp() throws Exception {
    super.setUp();
    repo = LockssRepositoryFactory.createVolatileRepository();
//     repo = LockssRepositoryFactory.createLocalRepository(getTempDir());
  }

  private ArtifactData createArtifact(String collection, String auid,
				      String url, String content) {

    ArtifactIdentifier id =
      new ArtifactIdentifier(collection, auid, url, null);

    HttpHeaders metadata = new HttpHeaders();
    metadata.set("key1", "val1");
    metadata.set("key2", "val2");
    metadata.set("key3", "val3");

    BasicStatusLine statusLine =
      new BasicStatusLine(new ProtocolVersion("HTTP", 1,1), 200, "OK");

    return new ArtifactData(id, metadata, new StringInputStream(content), statusLine);
  }

  public void testVersion() throws IOException {
    ArtifactData ad1 = createArtifact(COLL, AUID, url1, "content 11111");
    Artifact art1 = repo.addArtifact(ad1);
    assertNull(repo.getArtifactVersion(COLL, AUID, url1, 1));
    assertNull(repo.getArtifactVersion(COLL, AUID, url1, 1, false));
    Artifact uncArt = repo.getArtifactVersion(COLL, AUID, url1, 1, true);
    assertEquals(art1.getId(), uncArt.getId());

    repo.commitArtifact(art1);
    Artifact r1 = repo.getArtifact(COLL, AUID, url1);

    assertArtifactCommitted(art1, r1);

    assertEquals(1, (int)r1.getVersion());
    Artifact aa = repo.getArtifactVersion(COLL, AUID, url1, 1);

    assertArtifactCommitted(art1, aa);

    assertEquals(r1, aa);

    aa = repo.getArtifactVersion(COLL, AUID, url1, 1, false);

    assertArtifactCommitted(art1, aa);
    assertEquals(r1, aa);

    Artifact aa2 = repo.getArtifactVersion(COLL, AUID, url1, 1, true);

    assertArtifactCommitted(art1, aa2);

    assertEquals(r1, aa2);

    ArtifactData ad2 = createArtifact(COLL, AUID, url1, "content 22222");
    Artifact art2 = repo.addArtifact(ad2);
    repo.commitArtifact(art2);
    aa = repo.getArtifact(COLL, AUID, url1);

    assertArtifactCommitted(art2, aa);
    assertEquals(2, (int)aa.getVersion());

    aa = repo.getArtifactVersion(COLL, AUID, url1, 2);

    assertArtifactCommitted(art2, aa);
    assertEquals(2, (int)aa.getVersion());

<<<<<<< HEAD
    ArtifactData ad3 = createArtifact(COLL, AUID, url1, "content 33333");
    Artifact art3 = repo.addArtifact(ad3);
    assertEquals(3, (int)art3.getVersion());
    repo.deleteArtifact(art3);
    ArtifactData ad4 = createArtifact(COLL, AUID, url1, "content 44444");
    Artifact art4 = repo.addArtifact(ad4);
    assertEquals(3, (int)art4.getVersion());

    ArtifactData ad5 = createArtifact(COLL, AUID, url1, "content 55555");
    Artifact art5 = repo.addArtifact(ad5);
    assertEquals(4, (int)art5.getVersion());

    ArtifactData ad4a = repo.getArtifactData(art4);
    assertInputStreamMatchesString("content 44444", ad4a.getInputStream());
    Artifact uncArt = repo.getArtifactVersion(COLL, AUID, url1, 3);
    assertNull(uncArt);
    repo.commitArtifact(art4);
    uncArt = repo.getArtifactVersion(COLL, AUID, url1, 3);
    assertNotNull(uncArt);

=======
    aa = repo.getArtifactVersion(COLL, AUID, url1, 2, false);

    assertArtifactCommitted(art2, aa);
    assertEquals(2, (int)aa.getVersion());

    aa = repo.getArtifactVersion(COLL, AUID, url1, 2, true);

    assertArtifactCommitted(art2, aa);
    assertEquals(2, (int)aa.getVersion());
>>>>>>> 5a35dd9e
  }

  /**
   * Asserts two Artifacts are the same, modulo the committed status and storage URL.
   *
   * @param expected
   * @param actual
   */
  private void assertArtifactCommitted(Artifact expected, Artifact actual) {
    assertEquals(expected.getId(), actual.getId());
    assertEquals(expected.getCollection(), actual.getCollection());
    assertEquals(expected.getAuid(), actual.getAuid());
    assertEquals(expected.getUri(), actual.getUri());
    assertEquals(expected.getContentLength(), actual.getContentLength());
    assertEquals(expected.getContentDigest(), actual.getContentDigest());

    assertEquals(expected.getVersion(), actual.getVersion());

    assertNotEquals(expected.getCommitted(), actual.getCommitted());
    assertNotEquals(expected.getStorageUrl(), actual.getStorageUrl());
  }

  Artifact storeArt(String url, String content,
		    CIProperties props) throws IOException {
    return storeArt(url, new StringInputStream(content), props);
  }

  Artifact storeArt(String url, InputStream in,
		    CIProperties props) throws IOException {
    if (props == null) props = new CIProperties();
    return V2RepoUtil.storeArt(repo, COLL, AUID, url, in, props);
  }

  public void testGetVersions() throws IOException {
    ArtifactData ad1 = createArtifact(COLL, AUID, url1, "content 11111");
    Artifact art1 = repo.addArtifact(ad1);
    repo.commitArtifact(art1);
    List<Artifact> l0 =
      ListUtil.fromIterator(repo.getArtifacts(COLL, AUID).iterator());

    assertEquals(url1, l0.get(0).getUri());
    log.critical("testVersion all: " + l0);
    List l = ListUtil.fromIterator(repo.getArtifactsAllVersions(COLL, AUID,
							        url1).iterator());
    assertEquals(1, l.size());
  }


  public void testSlash() throws IOException {
    String uslash = url1 + "/";
    Artifact tst;
    ArtifactData ad;

    Artifact a1 = storeArt(url1, "content 11111", null);
    assertEquals(url1, a1.getUri());
    assertEquals(1, (int)a1.getVersion());

    tst = repo.getArtifact(COLL, AUID, uslash);
    assertNull(tst);

    Artifact a2 = storeArt(uslash, "content 222", null);
    assertEquals(uslash, a2.getUri());
    tst = repo.getArtifact(COLL, AUID, uslash);
    assertNotNull(tst);
    ad = repo.getArtifactData(tst);
    assertInputStreamMatchesString("content 222", ad.getInputStream());

    tst = repo.getArtifact(COLL, AUID, url1);
    assertNotNull(tst);
    ad = repo.getArtifactData(tst);
    assertInputStreamMatchesString("content 11111", ad.getInputStream());
}


  public void testRepo() throws IOException {
    Artifact art = repo.getArtifact(COLL, AUID, url1);
    assertNull(art);
    ArtifactData art1 = createArtifact(COLL, AUID, url1, "content 11111");
    art = repo.getArtifact(COLL, AUID, url1);
    assertNull(art);
    log.critical("adding: " + art1);
    Artifact newArt = repo.addArtifact(art1);
    log.critical("added: " + newArt);
    assertNotNull(newArt);
    log.critical("new artData meta: " + repo.getArtifactData(newArt).getMetadata());
    assertCompareIsEqualTo(art1.getIdentifier(), newArt.getIdentifier());
    List<Artifact> aids = 
      ListUtil.fromIterator(repo.getArtifacts(COLL, AUID).iterator());
    log.critical("foo: " + aids);

    Artifact committedArt = repo.commitArtifact(newArt);
    log.critical("committedArt ver: " + committedArt.getVersion());

    aids = ListUtil.fromIterator(repo.getArtifacts(COLL, AUID).iterator());
    log.critical("foo: " + aids);
    ArtifactData a1 = repo.getArtifactData(committedArt);
    assertInputStreamMatchesString("content 11111", a1.getInputStream());
    try {
      a1.getInputStream();
      fail("Attempt to call getInputStream() twice should throw");
    } catch (IllegalStateException e) {
    }

//     assertInputStreamMatchesString("content 2222", a1.getInputStream());

    ArtifactData ad2 = createArtifact(COLL, AUID, url2, "content xxxxx");
    Artifact art2 = repo.addArtifact(ad2);
    Artifact datas = repo.commitArtifact(art2);
    aids = ListUtil.fromIterator(repo.getArtifacts(COLL, AUID).iterator());
    log.critical("foo: " + aids);


//     art = 
// 	return ArtifactFactory.fromHttpResponseStream(response.getBody().getInputStream());

  }

  public void testFoo() throws IOException {
    String coll = "COLL";
    String auid = "AUID";
    String url = "http://foo/bar";

    ArtifactIdentifier id = new ArtifactIdentifier(coll, auid, url, null);

    HttpHeaders metadata = new HttpHeaders();
    metadata.set("key1", "val1");
    metadata.set("key2", "val2");

    BasicStatusLine statusLine =
      new BasicStatusLine(new ProtocolVersion("HTTP", 1,1), 200, "OK");

    log.critical("Creating ArtData with metadata: " + metadata);
    ArtifactData ad1 =
      new ArtifactData(id,
		       metadata,
		       new StringInputStream("bytes"),
		       statusLine);

    log.critical("ArtData has metadata: " + ad1.getMetadata());
    Artifact art1 = repo.addArtifact(ad1);
    log.critical("art1 metadata: " +
		 repo.getArtifactData(art1).getMetadata());
    log.critical("committing: " + art1);
    Artifact art2 = repo.commitArtifact(art1);
    log.critical("committed: " + art2);

    Artifact art3 = repo.getArtifact(coll, auid, url);
    log.critical("found: " + art3);

    log.critical("deleting: " + art1);
    repo.deleteArtifact(art1);
    log.critical("deleted: " + art1);
    Artifact art4 = repo.getArtifact(coll, auid, url);
    if (art4 == null) {
      log.critical("successfully deleted: " + art1);
    } else {
      log.critical("not deleted: " + art4);
    }

    ArtifactIdentifier id2 = new ArtifactIdentifier(coll, auid, url + "xxx", null);

    ArtifactData ad2 =
      new ArtifactData(id2,
		       metadata,
		       new StringInputStream("bytes"),
		       statusLine);

    Artifact artu = repo.addArtifact(ad2);
    //    assertTrue(artu.
    ArtifactData adu = repo.getArtifactData(artu);
    log.critical("adu: " + adu);

    log.critical("deleting: " + artu);
    repo.deleteArtifact(artu);


  }

}<|MERGE_RESOLUTION|>--- conflicted
+++ resolved
@@ -142,7 +142,16 @@
     assertArtifactCommitted(art2, aa);
     assertEquals(2, (int)aa.getVersion());
 
-<<<<<<< HEAD
+    aa = repo.getArtifactVersion(COLL, AUID, url1, 2, false);
+
+    assertArtifactCommitted(art2, aa);
+    assertEquals(2, (int)aa.getVersion());
+
+    aa = repo.getArtifactVersion(COLL, AUID, url1, 2, true);
+
+    assertArtifactCommitted(art2, aa);
+    assertEquals(2, (int)aa.getVersion());
+
     ArtifactData ad3 = createArtifact(COLL, AUID, url1, "content 33333");
     Artifact art3 = repo.addArtifact(ad3);
     assertEquals(3, (int)art3.getVersion());
@@ -163,17 +172,6 @@
     uncArt = repo.getArtifactVersion(COLL, AUID, url1, 3);
     assertNotNull(uncArt);
 
-=======
-    aa = repo.getArtifactVersion(COLL, AUID, url1, 2, false);
-
-    assertArtifactCommitted(art2, aa);
-    assertEquals(2, (int)aa.getVersion());
-
-    aa = repo.getArtifactVersion(COLL, AUID, url1, 2, true);
-
-    assertArtifactCommitted(art2, aa);
-    assertEquals(2, (int)aa.getVersion());
->>>>>>> 5a35dd9e
   }
 
   /**
